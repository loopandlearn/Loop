//
//  WidgetBackground.swift
//  Loop Widget Extension
//
//  Created by Cameron Ingham on 6/26/23.
//  Copyright © 2023 LoopKit Authors. All rights reserved.
//

import SwiftUI

extension View {
    @ViewBuilder
    func widgetBackground() -> some View {
        if #available(iOSApplicationExtension 17.0, *) {
<<<<<<< HEAD
            self.containerBackground(for: .widget) {
                Color("WidgetBackground")
            }
        } else {
            self.background { Color("WidgetBackground") }
        }
=======
            containerBackground(for: .widget) {
                background { Color.widgetBackground }
            }
        } else {
            background { Color.widgetBackground }
        }
    }
    
    @ViewBuilder
    func containerRelativeBackground(color: Color = .widgetSecondaryBackground) -> some View {
        background(
            ContainerRelativeShape()
                .fill(color)
        )
>>>>>>> 63c11b47
    }
}<|MERGE_RESOLUTION|>--- conflicted
+++ resolved
@@ -12,14 +12,6 @@
     @ViewBuilder
     func widgetBackground() -> some View {
         if #available(iOSApplicationExtension 17.0, *) {
-<<<<<<< HEAD
-            self.containerBackground(for: .widget) {
-                Color("WidgetBackground")
-            }
-        } else {
-            self.background { Color("WidgetBackground") }
-        }
-=======
             containerBackground(for: .widget) {
                 background { Color.widgetBackground }
             }
@@ -34,6 +26,5 @@
             ContainerRelativeShape()
                 .fill(color)
         )
->>>>>>> 63c11b47
     }
 }