//
//  Version.xcconfig
//  Loop
//
//  Created by Darin Krauss on 1/30/20.
//  Copyright © 2020 LoopKit Authors. All rights reserved.
//

<<<<<<< HEAD
// Version [DEFAULT]
LOOP_MARKETING_VERSION = 3.4.4
CURRENT_PROJECT_VERSION = 57
=======
// Version
//   [for DIY Loop] configure the version number in LoopWorkspace
LOOP_MARKETING_VERSION = 1.0
CURRENT_PROJECT_VERSION = 1
>>>>>>> e45f1376

// Optional override (enables override of version)
#include? "../VersionOverride.xcconfig"
#include? "VersionOverride.xcconfig"<|MERGE_RESOLUTION|>--- conflicted
+++ resolved
@@ -6,16 +6,10 @@
 //  Copyright © 2020 LoopKit Authors. All rights reserved.
 //
 
-<<<<<<< HEAD
-// Version [DEFAULT]
-LOOP_MARKETING_VERSION = 3.4.4
-CURRENT_PROJECT_VERSION = 57
-=======
 // Version
 //   [for DIY Loop] configure the version number in LoopWorkspace
 LOOP_MARKETING_VERSION = 1.0
 CURRENT_PROJECT_VERSION = 1
->>>>>>> e45f1376
 
 // Optional override (enables override of version)
 #include? "../VersionOverride.xcconfig"
