//
//  CarbAbsorptionViewController.swift
//  Loop
//
//  Copyright © 2017 LoopKit Authors. All rights reserved.
//

import UIKit
import HealthKit
import Intents
import LoopCore
import LoopKit
import LoopKitUI
import LoopUI
import os.log


private extension RefreshContext {
    static let all: Set<RefreshContext> = [.glucose, .carbs, .status]
}


final class CarbAbsorptionViewController: ChartsTableViewController, IdentifiableClass {

    private let log = OSLog(category: "StatusTableViewController")

    override func viewDidLoad() {
        super.viewDidLoad()

        carbEffectChart.glucoseDisplayRange = HKQuantity(unit: .milligramsPerDeciliter, doubleValue: 100)...HKQuantity(unit: .milligramsPerDeciliter, doubleValue: 175)

        let notificationCenter = NotificationCenter.default

        notificationObservers += [
            notificationCenter.addObserver(forName: .LoopDataUpdated, object: deviceManager.loopManager, queue: nil) { [weak self] note in
                let context = note.userInfo?[LoopDataManager.LoopUpdateContextKey] as! LoopDataManager.LoopUpdateContext.RawValue
                DispatchQueue.main.async {
                    switch LoopDataManager.LoopUpdateContext(rawValue: context) {
                    case .carbs?:
                        self?.refreshContext.formUnion([.carbs, .glucose])
                    case .glucose?:
                        self?.refreshContext.update(with: .glucose)
                    default:
                        break
                    }

                    self?.refreshContext.update(with: .status)
                    self?.reloadData(animated: true)
                }
            }
        ]

        if let gestureRecognizer = charts.gestureRecognizer {
            tableView.addGestureRecognizer(gestureRecognizer)
        }

        navigationItem.rightBarButtonItems?.append(editButtonItem)

        tableView.rowHeight = UITableView.automaticDimension

        reloadData(animated: false)
    }

    override func didReceiveMemoryWarning() {
        super.didReceiveMemoryWarning()

        if !visible {
            refreshContext = RefreshContext.all
        }
    }

    override func viewWillTransition(to size: CGSize, with coordinator: UIViewControllerTransitionCoordinator) {
        refreshContext.update(with: .size(size))

        super.viewWillTransition(to: size, with: coordinator)
    }

    // MARK: - State

    private var refreshContext = RefreshContext.all

    private var reloading = false

    private var carbStatuses: [CarbStatus<StoredCarbEntry>] = []

    private var carbsOnBoard: CarbValue?

    private var carbTotal: CarbValue?

    // MARK: - Data loading

    private let carbEffectChart = CarbEffectChart()

    override func createChartsManager() -> ChartsManager {
        return ChartsManager(colors: .default, settings: .default, charts: [carbEffectChart], traitCollection: traitCollection)
    }

    override func glucoseUnitDidChange() {
        refreshContext = RefreshContext.all
    }

    override func reloadData(animated: Bool = false) {
        guard active && !reloading && !self.refreshContext.isEmpty else { return }
        var currentContext = self.refreshContext
        var retryContext: Set<RefreshContext> = []
        self.refreshContext = []
        reloading = true

        // How far back should we show data? Use the screen size as a guide.
        let minimumSegmentWidth: CGFloat = 75

        let size = currentContext.newSize ?? self.tableView.bounds.size
        let availableWidth = size.width - self.charts.fixedHorizontalMargin
        let totalHours = floor(Double(availableWidth / minimumSegmentWidth))

        var components = DateComponents()
        components.minute = 0
        let date = Date(timeIntervalSinceNow: -TimeInterval(hours: max(1, totalHours)))
        let chartStartDate = Calendar.current.nextDate(after: date, matching: components, matchingPolicy: .strict, direction: .backward) ?? date
        if charts.startDate != chartStartDate {
            currentContext.formUnion(RefreshContext.all)
        }
        charts.startDate = chartStartDate

        let midnight = Calendar.current.startOfDay(for: Date())
        let listStart = min(midnight, chartStartDate, Date(timeIntervalSinceNow: -deviceManager.loopManager.carbStore.maximumAbsorptionTimeInterval))

        let reloadGroup = DispatchGroup()
        let shouldUpdateGlucose = currentContext.contains(.glucose)
        let shouldUpdateCarbs = currentContext.contains(.carbs)

        var carbEffects: [GlucoseEffect]?
        var carbStatuses: [CarbStatus<StoredCarbEntry>]?
        var carbsOnBoard: CarbValue?
        var carbTotal: CarbValue?
        var insulinCounteractionEffects: [GlucoseEffectVelocity]?

        // TODO: Don't always assume currentContext.contains(.status)
        reloadGroup.enter()
        deviceManager.loopManager.getLoopState { (manager, state) in
            if shouldUpdateGlucose || shouldUpdateCarbs {
                let allInsulinCounteractionEffects = state.insulinCounteractionEffects
                insulinCounteractionEffects = allInsulinCounteractionEffects.filterDateRange(chartStartDate, nil)

                reloadGroup.enter()
                manager.carbStore.getCarbStatus(start: listStart, effectVelocities: manager.settings.dynamicCarbAbsorptionEnabled ? allInsulinCounteractionEffects : nil) { (result) in
                    switch result {
                    case .success(let status):
                        carbStatuses = status
                        carbsOnBoard = status.getClampedCarbsOnBoard()
                    case .failure(let error):
                        self.log.error("CarbStore failed to get carbStatus: %{public}@", String(describing: error))
                        retryContext.update(with: .carbs)
                    }

                    reloadGroup.leave()
                }

                reloadGroup.enter()
                manager.carbStore.getGlucoseEffects(start: chartStartDate, effectVelocities: manager.settings.dynamicCarbAbsorptionEnabled ? insulinCounteractionEffects : nil) { (result) in
                    switch result {
<<<<<<< HEAD
                    case .success(let (_, effects)):
=======
                    case .success((_, let effects)):
>>>>>>> 9c856116
                        carbEffects = effects
                    case .failure(let error):
                        carbEffects = []
                        self.log.error("CarbStore failed to get glucoseEffects: %{public}@", String(describing: error))
                        retryContext.update(with: .carbs)
                    }
                    reloadGroup.leave()
                }
            }

            reloadGroup.leave()
        }

        if shouldUpdateCarbs {
            reloadGroup.enter()
            deviceManager.loopManager.carbStore.getTotalCarbs(since: midnight) { (result) in
                switch result {
                case .success(let total):
                    carbTotal = total
                case .failure(let error):
                    self.log.error("CarbStore failed to get total carbs: %{public}@", String(describing: error))
                    retryContext.update(with: .carbs)
                }

                reloadGroup.leave()
            }
        }

        reloadGroup.notify(queue: .main) {
            if let carbEffects = carbEffects {
                self.carbEffectChart.setCarbEffects(carbEffects)
                self.charts.invalidateChart(atIndex: 0)
            }

            if let insulinCounteractionEffects = insulinCounteractionEffects {
                self.carbEffectChart.setInsulinCounteractionEffects(insulinCounteractionEffects)
                self.charts.invalidateChart(atIndex: 0)
            }

            self.charts.prerender()

            for case let cell as ChartTableViewCell in self.tableView.visibleCells {
                cell.reloadChart()
            }

            if shouldUpdateCarbs || shouldUpdateGlucose {
                // Change to descending order for display
                self.carbStatuses = carbStatuses?.reversed() ?? []

                if shouldUpdateCarbs {
                    self.carbTotal = carbTotal
                }

                self.carbsOnBoard = carbsOnBoard

                self.tableView.reloadSections(IndexSet(integer: Section.entries.rawValue), with: .fade)
            }

            if let cell = self.tableView.cellForRow(at: IndexPath(row: 0, section: Section.totals.rawValue)) as? HeaderValuesTableViewCell {
                self.updateCell(cell)
            }

            self.reloading = false
            let reloadNow = !self.refreshContext.isEmpty
            self.refreshContext.formUnion(retryContext)

            // Trigger a reload if new context exists.
            if reloadNow {
                self.reloadData()
            }
        }
    }

    // MARK: - UITableViewDataSource

    private enum Section: Int {
        case charts
        case totals
        case entries

        static let count = 3
    }

    private enum ChartRow: Int {
        case carbEffect

        static let count = 1
    }

    private lazy var carbFormatter: NumberFormatter = {
        let formatter = NumberFormatter()
        formatter.numberStyle = .none
        return formatter
    }()

    private lazy var absorptionFormatter: DateComponentsFormatter = {
        let formatter = DateComponentsFormatter()
        formatter.collapsesLargestUnit = true
        formatter.unitsStyle = .abbreviated
        formatter.allowsFractionalUnits = true
        formatter.allowedUnits = [.hour, .minute]
        return formatter
    }()

    private lazy var timeFormatter: DateFormatter = {
        let formatter = DateFormatter()
        formatter.dateStyle = .none
        formatter.timeStyle = .short
        return formatter
    }()

    override func numberOfSections(in tableView: UITableView) -> Int {
        return Section.count
    }

    override func tableView(_ tableView: UITableView, numberOfRowsInSection section: Int) -> Int {
        switch Section(rawValue: section)! {
        case .charts:
            return ChartRow.count
        case .totals:
            return 1
        case .entries:
            return carbStatuses.count
        }
    }

    override func tableView(_ tableView: UITableView, cellForRowAt indexPath: IndexPath) -> UITableViewCell {
        switch Section(rawValue: indexPath.section)! {
        case .charts:
            let cell = tableView.dequeueReusableCell(withIdentifier: ChartTableViewCell.className, for: indexPath) as! ChartTableViewCell

            switch ChartRow(rawValue: indexPath.row)! {
            case .carbEffect:
                cell.chartContentView.chartGenerator = { [weak self] (frame) in
                    return self?.charts.chart(atIndex: 0, frame: frame)?.view
                }
            }

            let alpha: CGFloat = charts.gestureRecognizer?.state == .possible ? 1 : 0
            cell.titleLabel?.alpha = alpha
            cell.subtitleLabel?.alpha = alpha

            cell.subtitleLabel?.textColor = UIColor.secondaryLabelColor

            return cell
        case .totals:
            let cell = tableView.dequeueReusableCell(withIdentifier: HeaderValuesTableViewCell.className, for: indexPath) as! HeaderValuesTableViewCell
            updateCell(cell)

            return cell
        case .entries:
            let unit = HKUnit.gram()
            let cell = tableView.dequeueReusableCell(withIdentifier: CarbEntryTableViewCell.className, for: indexPath) as! CarbEntryTableViewCell

            // Entry value
            let status = carbStatuses[indexPath.row]
            let carbText = carbFormatter.string(from: status.entry.quantity.doubleValue(for: unit), unit: unit.unitString)

            if let carbText = carbText, let foodType = status.entry.foodType {
                cell.valueLabel?.text = String(
                    format: NSLocalizedString("%1$@: %2$@", comment: "Formats (1: carb value) and (2: food type)"),
                    carbText, foodType
                )
            } else {
                cell.valueLabel?.text = carbText
            }

            // Entry time
            let startTime = timeFormatter.string(from: status.entry.startDate)
            if  let absorptionTime = status.entry.absorptionTime,
                let duration = absorptionFormatter.string(from: absorptionTime)
            {
                cell.dateLabel?.text = String(
                    format: NSLocalizedString("%1$@ + %2$@", comment: "Formats (1: carb start time) and (2: carb absorption duration)"),
                    startTime, duration
                )
            } else {
                cell.dateLabel?.text = startTime
            }

            if let absorption = status.absorption {
                // Absorbed value
                let observedProgress = Float(absorption.observedProgress.doubleValue(for: .percent()))
                let observedCarbs = max(0, absorption.observed.doubleValue(for: unit))

                if let observedCarbsText = carbFormatter.string(from: observedCarbs, unit: unit.unitString) {
                    cell.observedValueText = String(
                        format: NSLocalizedString("%@ absorbed", comment: "Formats absorbed carb value"),
                        observedCarbsText
                    )

                    if absorption.isActive {
                        cell.observedValueTextColor = UIColor.COBTintColor
                    } else if 0.9 <= observedProgress && observedProgress <= 1.1 {
                        cell.observedValueTextColor = UIColor.systemGray
                    } else {
                        cell.observedValueTextColor = UIColor.agingColor
                    }
                }

                cell.observedProgress = observedProgress
                cell.clampedProgress = Float(absorption.clampedProgress.doubleValue(for: .percent()))
                cell.observedDateText = absorptionFormatter.string(from: absorption.estimatedDate.duration)

                // Absorbed time
                if absorption.isActive {
                    cell.observedDateTextColor = UIColor.COBTintColor
                } else {
                    cell.observedDateTextColor = UIColor.systemGray

                    if let absorptionTime = status.entry.absorptionTime {
                        let durationProgress = absorption.estimatedDate.duration / absorptionTime
                        if 0.9 > durationProgress || durationProgress > 1.1 {
                            cell.observedDateTextColor = UIColor.agingColor
                        }
                    }
                }
            }

            return cell
        }
    }

    private func updateCell(_ cell: HeaderValuesTableViewCell) {
        let unit = HKUnit.gram()

        if let carbsOnBoard = carbsOnBoard, carbsOnBoard.quantity.doubleValue(for: unit) > 0 {
            cell.COBDateLabel.text = String(
                format: NSLocalizedString("at %@", comment: "Format fragment for a specific time"),
                timeFormatter.string(from: carbsOnBoard.startDate)
            )
            cell.COBValueLabel.text = carbFormatter.string(from: carbsOnBoard.quantity.doubleValue(for: unit))

            // Warn the user if the carbsOnBoard value isn't recent
            let textColor: UIColor
            switch carbsOnBoard.startDate.timeIntervalSinceNow {
            case let t where t < .minutes(-30):
                textColor = .staleColor
            case let t where t < .minutes(-15):
                textColor = .agingColor
            default:
                textColor = .secondaryLabelColor
            }

            cell.COBDateLabel.textColor = textColor
        } else {
            cell.COBDateLabel.text = nil
            cell.COBValueLabel.text = carbFormatter.string(from: 0.0)
        }

        if let carbTotal = carbTotal {
            cell.totalDateLabel.text = String(
                format: NSLocalizedString("since %@", comment: "Format fragment for a start time"),
                timeFormatter.string(from: carbTotal.startDate)
            )
            cell.totalValueLabel.text = carbFormatter.string(from: carbTotal.quantity.doubleValue(for: unit))
        } else {
            cell.totalDateLabel.text = nil
            cell.totalValueLabel.text = carbFormatter.string(from: 0.0)
        }
    }

    override func tableView(_ tableView: UITableView, canEditRowAt indexPath: IndexPath) -> Bool {
        switch Section(rawValue: indexPath.section)! {
        case .charts, .totals:
            return false
        case .entries:
            return carbStatuses[indexPath.row].entry.createdByCurrentApp
        }
    }

    public override func tableView(_ tableView: UITableView, commit editingStyle: UITableViewCell.EditingStyle, forRowAt indexPath: IndexPath) {
        if editingStyle == .delete {
            let status = carbStatuses[indexPath.row]
            deviceManager.loopManager.carbStore.deleteCarbEntry(status.entry) { (result) -> Void in
                DispatchQueue.main.async {
                    switch result {
                    case .success:
                        self.isEditing = false
                        break  // Notification will trigger update
                    case .failure(let error):
                        self.refreshContext.update(with: .carbs)
                        self.present(UIAlertController(with: error), animated: true)
                    }
                }
            }
        }
    }

    // MARK: - UITableViewDelegate

    override func tableView(_ tableView: UITableView, estimatedHeightForRowAt indexPath: IndexPath) -> CGFloat {
        switch Section(rawValue: indexPath.section)! {
        case .charts:
            return 170
        case .totals:
            return 66
        case .entries:
            return 66
        }
    }

    override func tableView(_ tableView: UITableView, willSelectRowAt indexPath: IndexPath) -> IndexPath? {
        switch Section(rawValue: indexPath.section)! {
        case .charts:
            return indexPath
        case .totals:
            return nil
        case .entries:
            return carbStatuses[indexPath.row].entry.createdByCurrentApp ? indexPath : nil
        }
    }

    // MARK: - Navigation

    override func restoreUserActivityState(_ activity: NSUserActivity) {
        switch activity.activityType {
        case NSUserActivity.newCarbEntryActivityType:
            performSegue(withIdentifier: CarbEntryViewController.className, sender: activity)
        default:
            break
        }
    }

    override func prepare(for segue: UIStoryboardSegue, sender: Any?) {
        super.prepare(for: segue, sender: sender)

        var targetViewController = segue.destination

        if let navVC = targetViewController as? UINavigationController, let topViewController = navVC.topViewController {
            targetViewController = topViewController
        }

        switch targetViewController {
        case is BolusViewController:
            assertionFailure()
        case let vc as CarbEntryViewController:
            if let selectedCell = sender as? UITableViewCell, let indexPath = tableView.indexPath(for: selectedCell), indexPath.row < carbStatuses.count {
                vc.originalCarbEntry = carbStatuses[indexPath.row].entry
            } else if let activity = sender as? NSUserActivity {
                vc.restoreUserActivityState(activity)
            }

            vc.deviceManager = deviceManager
            vc.defaultAbsorptionTimes = deviceManager.loopManager.carbStore.defaultAbsorptionTimes
            vc.preferredUnit = deviceManager.loopManager.carbStore.preferredUnit
        default:
            break
        }
    }

    @IBAction func unwindFromEditing(_ segue: UIStoryboardSegue) {}
    
    @IBAction func unwindFromBolusViewController(_ segue: UIStoryboardSegue) {
        guard let bolusViewController = segue.source as? BolusViewController else {
            return
        }

        if let updatedEntry = bolusViewController.updatedCarbEntry {
            if #available(iOS 12.0, *), bolusViewController.originalCarbEntry == nil {
                let interaction = INInteraction(intent: NewCarbEntryIntent(), response: nil)
                interaction.donate { (error) in
                    if let error = error {
                        os_log(.error, "Failed to donate intent: %{public}@", String(describing: error))
                    }
                }
            }

<<<<<<< HEAD
            deviceManager.loopManager.addCarbEntryAndRecommendBolus(updatedEntry, replacing: bolusViewController.originalCarbEntry) { (result) in
=======
            deviceManager.loopManager.addCarbEntry(updatedEntry, replacing: bolusViewController.originalCarbEntry) { (result) in
>>>>>>> 9c856116
                DispatchQueue.main.async {
                    switch result {
                    case .success:
                        // Enact the user-entered bolus
                        if let bolus = bolusViewController.bolus, bolus > 0 {
                            self.deviceManager.enactBolus(units: bolus) { _ in }
                        }
                    case .failure(let error):
                        // Ignore bolus wizard errors
                        if error is CarbStore.CarbStoreError {
                            self.present(UIAlertController(with: error), animated: true)
                        }
                    }
                }
            }
        } else if let bolus = bolusViewController.bolus, bolus > 0 {
            deviceManager.enactBolus(units: bolus) { _ in }
        }
    }
}<|MERGE_RESOLUTION|>--- conflicted
+++ resolved
@@ -159,11 +159,7 @@
                 reloadGroup.enter()
                 manager.carbStore.getGlucoseEffects(start: chartStartDate, effectVelocities: manager.settings.dynamicCarbAbsorptionEnabled ? insulinCounteractionEffects : nil) { (result) in
                     switch result {
-<<<<<<< HEAD
-                    case .success(let (_, effects)):
-=======
                     case .success((_, let effects)):
->>>>>>> 9c856116
                         carbEffects = effects
                     case .failure(let error):
                         carbEffects = []
@@ -532,11 +528,7 @@
                 }
             }
 
-<<<<<<< HEAD
-            deviceManager.loopManager.addCarbEntryAndRecommendBolus(updatedEntry, replacing: bolusViewController.originalCarbEntry) { (result) in
-=======
             deviceManager.loopManager.addCarbEntry(updatedEntry, replacing: bolusViewController.originalCarbEntry) { (result) in
->>>>>>> 9c856116
                 DispatchQueue.main.async {
                     switch result {
                     case .success:
