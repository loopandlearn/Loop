--- conflicted
+++ resolved
@@ -72,15 +72,6 @@
         case insulinModel
         case carbRatio
         case insulinSensitivity
-<<<<<<< HEAD
-    }
-
-    fileprivate enum ServiceRow: Int, CaseCountable {
-        case nightscout = 0
-        case loggly
-        case amplitude
-=======
->>>>>>> 9c856116
     }
 
     fileprivate lazy var valueNumberFormatter: NumberFormatter = {
@@ -525,16 +516,6 @@
             case .basalRate:
                 guard let pumpManager = dataManager.pumpManager else {
                     // Not allowing basal schedule entry without a configured pump.
-                    let alert = UIAlertController(
-                        title: NSLocalizedString("Unconfigured Pump", comment: "Alert title for unconfigured pump"),
-                        message: NSLocalizedString("Please configure a pump to view or edit scheduled basal rates.", comment: "Alert message for attempting to change basal rates before pump was configured."),
-                        preferredStyle: .alert
-                    )
-
-                    let acknowledgeChange = UIAlertAction(title: NSLocalizedString("OK", comment: "Button text to dismiss unconfigured pump alert."), style: .default) { _ in }
-                    alert.addAction(acknowledgeChange)
-
-                    present(alert, animated: true)
                     tableView.deselectRow(at: indexPath, animated: true)
                     return
                 }
