<?xml version="1.0" encoding="UTF-8"?>
<<<<<<< HEAD
<document type="com.apple.InterfaceBuilder3.CocoaTouch.Storyboard.XIB" version="3.0" toolsVersion="16096" targetRuntime="iOS.CocoaTouch" propertyAccessControl="none" useAutolayout="YES" useTraitCollections="YES" colorMatched="YES" initialViewController="74s-IX-WF0">
    <device id="retina4_7" orientation="portrait" appearance="light"/>
    <dependencies>
        <deployment identifier="iOS"/>
        <plugIn identifier="com.apple.InterfaceBuilder.IBCocoaTouchPlugin" version="16086"/>
=======
<document type="com.apple.InterfaceBuilder3.CocoaTouch.Storyboard.XIB" version="3.0" toolsVersion="15705" targetRuntime="iOS.CocoaTouch" propertyAccessControl="none" useAutolayout="YES" useTraitCollections="YES" colorMatched="YES" initialViewController="74s-IX-WF0">
    <device id="retina4_7" orientation="portrait" appearance="light"/>
    <dependencies>
        <deployment identifier="iOS"/>
        <plugIn identifier="com.apple.InterfaceBuilder.IBCocoaTouchPlugin" version="15706"/>
>>>>>>> 9c856116
        <capability name="Named colors" minToolsVersion="9.0"/>
        <capability name="documents saved in the Xcode 8 format" minToolsVersion="8.0"/>
    </dependencies>
    <scenes>
        <!--Settings-->
        <scene sceneID="lFu-dL-RU5">
            <objects>
                <tableViewController id="4cb-Yq-02o" customClass="SettingsTableViewController" customModule="Loop" customModuleProvider="target" sceneMemberID="viewController">
                    <tableView key="view" clipsSubviews="YES" contentMode="scaleToFill" alwaysBounceVertical="YES" dataMode="prototypes" style="grouped" separatorStyle="default" rowHeight="44" sectionHeaderHeight="18" sectionFooterHeight="18" id="MhB-bL-wBN">
                        <rect key="frame" x="0.0" y="0.0" width="375" height="647"/>
                        <autoresizingMask key="autoresizingMask" widthSizable="YES" heightSizable="YES"/>
                        <color key="backgroundColor" cocoaTouchSystemColor="groupTableViewBackgroundColor"/>
                        <prototypes>
                            <tableViewCell clipsSubviews="YES" contentMode="scaleToFill" selectionStyle="default" accessoryType="disclosureIndicator" indentationWidth="10" reuseIdentifier="ConfigTableViewCell" textLabel="5TX-kX-nBo" detailTextLabel="m9c-SQ-djE" style="IBUITableViewCellStyleValue1" id="0EG-OG-YuT">
                                <rect key="frame" x="0.0" y="55.5" width="375" height="44"/>
                                <autoresizingMask key="autoresizingMask"/>
                                <tableViewCellContentView key="contentView" opaque="NO" clipsSubviews="YES" multipleTouchEnabled="YES" contentMode="center" tableViewCell="0EG-OG-YuT" id="af2-sZ-CY0">
                                    <rect key="frame" x="0.0" y="0.0" width="348" height="44"/>
                                    <autoresizingMask key="autoresizingMask"/>
                                    <subviews>
                                        <label opaque="NO" multipleTouchEnabled="YES" contentMode="left" text="Pump ID" textAlignment="natural" lineBreakMode="tailTruncation" baselineAdjustment="alignBaselines" adjustsFontForContentSizeCategory="YES" adjustsFontSizeToFit="NO" id="5TX-kX-nBo">
                                            <rect key="frame" x="16" y="12" width="65" height="20.5"/>
                                            <autoresizingMask key="autoresizingMask" flexibleMaxX="YES" flexibleMaxY="YES"/>
                                            <fontDescription key="fontDescription" style="UICTFontTextStyleBody"/>
                                            <nil key="textColor"/>
                                            <nil key="highlightedColor"/>
                                        </label>
                                        <label opaque="NO" multipleTouchEnabled="YES" contentMode="left" text="Tap to set" textAlignment="right" lineBreakMode="tailTruncation" baselineAdjustment="alignBaselines" adjustsFontForContentSizeCategory="YES" adjustsFontSizeToFit="NO" id="m9c-SQ-djE">
                                            <rect key="frame" x="264.5" y="12" width="75.5" height="20.5"/>
                                            <autoresizingMask key="autoresizingMask" flexibleMaxX="YES" flexibleMaxY="YES"/>
                                            <fontDescription key="fontDescription" style="UICTFontTextStyleBody"/>
                                            <color key="textColor" systemColor="secondaryLabelColor" red="0.23529411759999999" green="0.23529411759999999" blue="0.26274509800000001" alpha="0.59999999999999998" colorSpace="custom" customColorSpace="sRGB"/>
                                            <nil key="highlightedColor"/>
                                        </label>
                                    </subviews>
                                </tableViewCellContentView>
                                <color key="backgroundColor" cocoaTouchSystemColor="tableCellGroupedBackgroundColor"/>
                            </tableViewCell>
                        </prototypes>
                        <connections>
                            <outlet property="dataSource" destination="4cb-Yq-02o" id="KZ7-dm-dst"/>
                            <outlet property="delegate" destination="4cb-Yq-02o" id="VIi-cT-TDQ"/>
                        </connections>
                    </tableView>
                    <navigationItem key="navigationItem" title="Settings" id="dmB-PQ-B44">
                        <barButtonItem key="rightBarButtonItem" style="done" systemItem="done" id="UQ4-6W-0S2">
                            <connections>
                                <segue destination="VsH-x7-Sqg" kind="unwind" unwindAction="unwindFromSettings:" id="Uee-6M-6sQ"/>
                            </connections>
                        </barButtonItem>
                    </navigationItem>
                    <simulatedNavigationBarMetrics key="simulatedTopBarMetrics" prompted="NO"/>
                    <connections>
                        <outlet property="devicesSectionTitleView" destination="ywS-mm-GoX" id="7tF-Zf-Op2"/>
                        <segue destination="pi6-Dh-72V" kind="show" identifier="InsulinModelSettingsViewController" id="oOS-dJ-9ls"/>
                    </connections>
                </tableViewController>
                <placeholder placeholderIdentifier="IBFirstResponder" id="ymW-vT-DZk" userLabel="First Responder" sceneMemberID="firstResponder"/>
                <exit id="VsH-x7-Sqg" userLabel="Exit" sceneMemberID="exit"/>
                <view contentMode="scaleToFill" id="ywS-mm-GoX">
                    <rect key="frame" x="0.0" y="0.0" width="600" height="44"/>
                    <autoresizingMask key="autoresizingMask" flexibleMaxX="YES" flexibleMaxY="YES"/>
                    <subviews>
                        <label opaque="NO" userInteractionEnabled="NO" contentMode="left" horizontalHuggingPriority="251" verticalHuggingPriority="251" text="DEVICES" textAlignment="natural" lineBreakMode="tailTruncation" baselineAdjustment="alignBaselines" adjustsFontSizeToFit="NO" translatesAutoresizingMaskIntoConstraints="NO" id="DyC-Sv-qP8">
                            <rect key="frame" x="27" y="28" width="55" height="16"/>
                            <fontDescription key="fontDescription" type="system" pointSize="13"/>
                            <color key="textColor" systemColor="secondaryLabelColor" red="0.23529411759999999" green="0.23529411759999999" blue="0.26274509800000001" alpha="0.59999999999999998" colorSpace="custom" customColorSpace="sRGB"/>
                            <nil key="highlightedColor"/>
                        </label>
                        <activityIndicatorView opaque="NO" contentMode="scaleToFill" horizontalHuggingPriority="750" verticalHuggingPriority="750" hidesWhenStopped="YES" animating="YES" style="gray" translatesAutoresizingMaskIntoConstraints="NO" id="onC-e2-eI7">
                            <rect key="frame" x="560" y="26" width="20" height="20"/>
                        </activityIndicatorView>
                    </subviews>
                    <constraints>
                        <constraint firstItem="DyC-Sv-qP8" firstAttribute="leading" secondItem="ywS-mm-GoX" secondAttribute="leadingMargin" constant="7" id="Lrm-2T-snm"/>
                        <constraint firstItem="onC-e2-eI7" firstAttribute="trailing" secondItem="ywS-mm-GoX" secondAttribute="trailingMargin" id="bKI-Pq-Ocv"/>
                        <constraint firstItem="onC-e2-eI7" firstAttribute="centerY" secondItem="DyC-Sv-qP8" secondAttribute="centerY" id="qVw-36-UJh"/>
                        <constraint firstItem="DyC-Sv-qP8" firstAttribute="bottom" secondItem="ywS-mm-GoX" secondAttribute="bottomMargin" id="yah-t1-9b2"/>
                    </constraints>
                </view>
            </objects>
            <point key="canvasLocation" x="1652" y="1979.4602698650676"/>
        </scene>
        <!--Predicted Glucose-->
        <scene sceneID="iWG-eJ-SCc">
            <objects>
                <tableViewController title="Predicted Glucose" hidesBottomBarWhenPushed="YES" id="PA3-sP-cWY" customClass="PredictionTableViewController" customModule="Loop" customModuleProvider="target" sceneMemberID="viewController">
                    <tableView key="view" clipsSubviews="YES" contentMode="scaleToFill" alwaysBounceVertical="YES" dataMode="prototypes" style="plain" separatorStyle="default" rowHeight="44" sectionHeaderHeight="28" sectionFooterHeight="28" id="Hji-tK-Uch">
                        <rect key="frame" x="0.0" y="0.0" width="375" height="667"/>
                        <autoresizingMask key="autoresizingMask" widthSizable="YES" heightSizable="YES"/>
                        <color key="backgroundColor" systemColor="systemBackgroundColor" cocoaTouchSystemColor="whiteColor"/>
                        <prototypes>
                            <tableViewCell clipsSubviews="YES" contentMode="scaleToFill" preservesSuperviewLayoutMargins="YES" layoutMarginsFollowReadableWidth="YES" selectionStyle="none" indentationWidth="10" reuseIdentifier="ChartTableViewCell" rowHeight="270" id="mQk-9D-0ub" customClass="ChartTableViewCell" customModule="Loop" customModuleProvider="target">
                                <rect key="frame" x="0.0" y="28" width="375" height="270"/>
                                <autoresizingMask key="autoresizingMask"/>
                                <tableViewCellContentView key="contentView" opaque="NO" clipsSubviews="YES" multipleTouchEnabled="YES" contentMode="center" tableViewCell="mQk-9D-0ub" id="B1i-Pw-wSw">
                                    <rect key="frame" x="0.0" y="0.0" width="375" height="270"/>
                                    <autoresizingMask key="autoresizingMask"/>
                                    <subviews>
                                        <view contentMode="scaleToFill" translatesAutoresizingMaskIntoConstraints="NO" id="FBL-RL-faM" customClass="ChartContainerView" customModule="LoopUI">
                                            <rect key="frame" x="0.0" y="29" width="375" height="170"/>
                                            <constraints>
                                                <constraint firstAttribute="height" constant="170" id="ogp-Hm-zo0"/>
                                            </constraints>
                                        </view>
                                        <label opaque="NO" userInteractionEnabled="NO" contentMode="left" verticalCompressionResistancePriority="749" textAlignment="natural" lineBreakMode="tailTruncation" numberOfLines="0" baselineAdjustment="alignBaselines" adjustsFontSizeToFit="NO" translatesAutoresizingMaskIntoConstraints="NO" id="D4C-I2-dhA">
                                            <rect key="frame" x="16" y="207" width="343" height="52"/>
                                            <string key="text">Future glucose is predicted by combining the effects of multiple inputs. Use this tool to toggle various inputs to see how they compare to the final prediction.</string>
                                            <fontDescription key="fontDescription" style="UICTFontTextStyleCaption1"/>
                                            <color key="textColor" systemColor="secondaryLabelColor" red="0.23529411759999999" green="0.23529411759999999" blue="0.26274509800000001" alpha="0.59999999999999998" colorSpace="custom" customColorSpace="sRGB"/>
                                            <nil key="highlightedColor"/>
                                        </label>
                                        <label opaque="NO" userInteractionEnabled="NO" contentMode="left" horizontalHuggingPriority="251" verticalHuggingPriority="251" verticalCompressionResistancePriority="751" text="eventually 92 mg/dL" textAlignment="right" lineBreakMode="tailTruncation" baselineAdjustment="alignBaselines" adjustsFontSizeToFit="NO" translatesAutoresizingMaskIntoConstraints="NO" id="E41-FN-nkk">
                                            <rect key="frame" x="209" y="11" width="150" height="18"/>
                                            <fontDescription key="fontDescription" type="boldSystem" pointSize="15"/>
                                            <nil key="textColor"/>
                                            <nil key="highlightedColor"/>
                                        </label>
                                    </subviews>
                                    <constraints>
                                        <constraint firstItem="FBL-RL-faM" firstAttribute="top" secondItem="E41-FN-nkk" secondAttribute="bottom" id="3PT-PF-Inl"/>
                                        <constraint firstItem="D4C-I2-dhA" firstAttribute="trailing" secondItem="B1i-Pw-wSw" secondAttribute="trailingMargin" id="9uK-3Y-h7v"/>
                                        <constraint firstItem="D4C-I2-dhA" firstAttribute="top" secondItem="FBL-RL-faM" secondAttribute="bottom" constant="8" symbolic="YES" id="BpV-SO-P1m"/>
                                        <constraint firstItem="FBL-RL-faM" firstAttribute="leading" secondItem="B1i-Pw-wSw" secondAttribute="leading" id="Fpe-8j-4tj"/>
                                        <constraint firstItem="E41-FN-nkk" firstAttribute="top" secondItem="B1i-Pw-wSw" secondAttribute="topMargin" id="OLE-SX-R27"/>
                                        <constraint firstAttribute="trailingMargin" secondItem="E41-FN-nkk" secondAttribute="trailing" id="OpD-cV-eTS"/>
                                        <constraint firstAttribute="trailing" secondItem="FBL-RL-faM" secondAttribute="trailing" id="V7g-Yb-wIf"/>
                                        <constraint firstItem="E41-FN-nkk" firstAttribute="leading" relation="greaterThanOrEqual" secondItem="B1i-Pw-wSw" secondAttribute="leadingMargin" id="gr7-Kv-ydM"/>
                                        <constraint firstItem="D4C-I2-dhA" firstAttribute="leading" secondItem="B1i-Pw-wSw" secondAttribute="leadingMargin" id="pCh-6p-OJM"/>
                                        <constraint firstAttribute="bottomMargin" secondItem="D4C-I2-dhA" secondAttribute="bottom" priority="750" id="tnh-hw-dHu"/>
                                    </constraints>
                                </tableViewCellContentView>
                                <connections>
                                    <outlet property="chartContentView" destination="FBL-RL-faM" id="RH1-WM-FCr"/>
                                    <outlet property="titleLabel" destination="E41-FN-nkk" id="Zlv-SY-aDy"/>
                                </connections>
                            </tableViewCell>
                            <tableViewCell clipsSubviews="YES" contentMode="scaleToFill" preservesSuperviewLayoutMargins="YES" layoutMarginsFollowReadableWidth="YES" selectionStyle="default" indentationWidth="10" reuseIdentifier="PredictionInputEffectTableViewCell" rowHeight="64" id="Xc2-a9-ojZ" customClass="PredictionInputEffectTableViewCell" customModule="Loop" customModuleProvider="target">
                                <rect key="frame" x="0.0" y="298" width="375" height="64"/>
                                <autoresizingMask key="autoresizingMask"/>
                                <tableViewCellContentView key="contentView" opaque="NO" clipsSubviews="YES" multipleTouchEnabled="YES" contentMode="center" tableViewCell="Xc2-a9-ojZ" id="a4h-tq-Rnl">
                                    <rect key="frame" x="0.0" y="0.0" width="375" height="64"/>
                                    <autoresizingMask key="autoresizingMask"/>
                                    <subviews>
                                        <label opaque="NO" userInteractionEnabled="NO" contentMode="left" horizontalHuggingPriority="251" verticalHuggingPriority="252" verticalCompressionResistancePriority="751" text="Label" textAlignment="natural" lineBreakMode="tailTruncation" baselineAdjustment="alignBaselines" adjustsFontSizeToFit="NO" translatesAutoresizingMaskIntoConstraints="NO" id="bIL-Ub-qYp">
                                            <rect key="frame" x="16" y="11" width="343" height="21"/>
                                            <fontDescription key="fontDescription" style="UICTFontTextStyleBody"/>
                                            <nil key="textColor"/>
                                            <nil key="highlightedColor"/>
                                        </label>
                                        <label opaque="NO" userInteractionEnabled="NO" contentMode="left" horizontalHuggingPriority="251" verticalHuggingPriority="251" text="Label" textAlignment="natural" lineBreakMode="tailTruncation" numberOfLines="0" baselineAdjustment="alignBaselines" adjustsFontSizeToFit="NO" translatesAutoresizingMaskIntoConstraints="NO" id="d6m-qV-wWi">
                                            <rect key="frame" x="16" y="34" width="343" height="19"/>
                                            <fontDescription key="fontDescription" style="UICTFontTextStyleFootnote"/>
                                            <nil key="highlightedColor"/>
                                        </label>
                                    </subviews>
                                    <constraints>
                                        <constraint firstItem="bIL-Ub-qYp" firstAttribute="leading" secondItem="a4h-tq-Rnl" secondAttribute="leadingMargin" id="RqN-Ye-k9M"/>
                                        <constraint firstItem="d6m-qV-wWi" firstAttribute="leading" secondItem="a4h-tq-Rnl" secondAttribute="leadingMargin" id="TrZ-Zl-r0h"/>
                                        <constraint firstItem="bIL-Ub-qYp" firstAttribute="top" secondItem="a4h-tq-Rnl" secondAttribute="topMargin" id="XfU-g3-mld"/>
                                        <constraint firstItem="bIL-Ub-qYp" firstAttribute="trailing" secondItem="a4h-tq-Rnl" secondAttribute="trailingMargin" id="o06-e8-BHZ"/>
                                        <constraint firstAttribute="trailingMargin" secondItem="d6m-qV-wWi" secondAttribute="trailing" id="rZi-pX-YKp"/>
                                        <constraint firstItem="d6m-qV-wWi" firstAttribute="top" secondItem="bIL-Ub-qYp" secondAttribute="bottom" constant="2" id="y5V-xR-DmF"/>
                                        <constraint firstAttribute="bottomMargin" secondItem="d6m-qV-wWi" secondAttribute="bottom" priority="750" id="y8p-09-P9J"/>
                                    </constraints>
                                </tableViewCellContentView>
                                <connections>
                                    <outlet property="subtitleLabel" destination="d6m-qV-wWi" id="1Ss-Fp-BmH"/>
                                    <outlet property="titleLabel" destination="bIL-Ub-qYp" id="iKh-Nw-Q6u"/>
                                </connections>
                            </tableViewCell>
                            <tableViewCell clipsSubviews="YES" contentMode="scaleToFill" preservesSuperviewLayoutMargins="YES" layoutMarginsFollowReadableWidth="YES" selectionStyle="none" indentationWidth="10" reuseIdentifier="PredictionSettingTableViewCell" rowHeight="64" id="I71-cY-0y7" customClass="PredictionSettingTableViewCell" customModule="Loop" customModuleProvider="target">
                                <rect key="frame" x="0.0" y="362" width="375" height="64"/>
                                <autoresizingMask key="autoresizingMask"/>
                                <tableViewCellContentView key="contentView" opaque="NO" clipsSubviews="YES" multipleTouchEnabled="YES" contentMode="center" tableViewCell="I71-cY-0y7" id="0f9-ja-YFt">
                                    <rect key="frame" x="0.0" y="0.0" width="375" height="64"/>
                                    <autoresizingMask key="autoresizingMask"/>
                                    <subviews>
                                        <label opaque="NO" userInteractionEnabled="NO" contentMode="left" horizontalHuggingPriority="249" verticalHuggingPriority="252" text="Title" textAlignment="natural" lineBreakMode="tailTruncation" baselineAdjustment="alignBaselines" adjustsFontSizeToFit="NO" translatesAutoresizingMaskIntoConstraints="NO" id="zbc-87-wxZ">
                                            <rect key="frame" x="16" y="11" width="343" height="21"/>
                                            <fontDescription key="fontDescription" style="UICTFontTextStyleBody"/>
                                            <nil key="textColor"/>
                                            <nil key="highlightedColor"/>
                                        </label>
                                        <label opaque="NO" userInteractionEnabled="NO" contentMode="left" horizontalHuggingPriority="251" verticalHuggingPriority="251" text="Label" textAlignment="natural" lineBreakMode="tailTruncation" numberOfLines="0" baselineAdjustment="alignBaselines" adjustsFontSizeToFit="NO" translatesAutoresizingMaskIntoConstraints="NO" id="OFA-qT-ZAg">
                                            <rect key="frame" x="16" y="34" width="343" height="19"/>
                                            <fontDescription key="fontDescription" style="UICTFontTextStyleFootnote"/>
                                            <nil key="highlightedColor"/>
                                        </label>
                                    </subviews>
                                    <constraints>
                                        <constraint firstItem="zbc-87-wxZ" firstAttribute="top" secondItem="0f9-ja-YFt" secondAttribute="topMargin" id="SnM-bw-kvZ"/>
                                        <constraint firstAttribute="trailingMargin" secondItem="OFA-qT-ZAg" secondAttribute="trailing" id="a5T-5H-hP7"/>
                                        <constraint firstItem="OFA-qT-ZAg" firstAttribute="bottom" secondItem="0f9-ja-YFt" secondAttribute="bottomMargin" priority="750" id="b3A-qB-Luz"/>
                                        <constraint firstAttribute="trailingMargin" secondItem="zbc-87-wxZ" secondAttribute="trailing" id="bIk-HS-Jf1"/>
                                        <constraint firstItem="OFA-qT-ZAg" firstAttribute="leading" secondItem="0f9-ja-YFt" secondAttribute="leadingMargin" id="kou-ZQ-FRa"/>
                                        <constraint firstItem="zbc-87-wxZ" firstAttribute="leading" secondItem="0f9-ja-YFt" secondAttribute="leadingMargin" id="nCR-ur-K5r"/>
                                        <constraint firstItem="OFA-qT-ZAg" firstAttribute="top" secondItem="zbc-87-wxZ" secondAttribute="bottom" constant="2" id="xmu-r8-Cca"/>
                                    </constraints>
                                </tableViewCellContentView>
                                <connections>
                                    <outlet property="subtitleLabel" destination="OFA-qT-ZAg" id="bW7-xX-HJv"/>
                                    <outlet property="titleLabel" destination="zbc-87-wxZ" id="Spp-Jw-V64"/>
                                </connections>
                            </tableViewCell>
                        </prototypes>
                        <connections>
                            <outlet property="dataSource" destination="PA3-sP-cWY" id="Sn5-8N-wN4"/>
                            <outlet property="delegate" destination="PA3-sP-cWY" id="uD4-aV-5ye"/>
                        </connections>
                    </tableView>
                </tableViewController>
                <placeholder placeholderIdentifier="IBFirstResponder" id="dVc-Sl-b5S" userLabel="First Responder" sceneMemberID="firstResponder"/>
            </objects>
            <point key="canvasLocation" x="1641" y="-834"/>
        </scene>
        <!--InsulinKit-->
        <scene sceneID="n8N-hY-V0o">
            <objects>
                <viewControllerPlaceholder storyboardName="InsulinKit" bundleIdentifier="com.loopkit.LoopKitUI" id="a8v-ef-RZZ" sceneMemberID="viewController">
                    <navigationItem key="navigationItem" id="BWb-ny-Yc4"/>
                </viewControllerPlaceholder>
                <placeholder placeholderIdentifier="IBFirstResponder" id="MjI-5q-y5n" userLabel="First Responder" sceneMemberID="firstResponder"/>
            </objects>
            <point key="canvasLocation" x="1413" y="-460"/>
        </scene>
        <!--Carbohydrate Effects-->
        <scene sceneID="BrA-wL-q3B">
            <objects>
                <tableViewController title="Carbohydrate Effects" id="hZZ-2S-lrd" customClass="CarbAbsorptionViewController" customModule="Loop" customModuleProvider="target" sceneMemberID="viewController">
                    <tableView key="view" clipsSubviews="YES" contentMode="scaleToFill" alwaysBounceVertical="YES" dataMode="prototypes" style="plain" separatorStyle="default" rowHeight="44" sectionHeaderHeight="28" sectionFooterHeight="28" id="5Bd-OV-Gg4">
                        <rect key="frame" x="0.0" y="0.0" width="375" height="667"/>
                        <autoresizingMask key="autoresizingMask" widthSizable="YES" heightSizable="YES"/>
                        <color key="backgroundColor" systemColor="systemBackgroundColor" cocoaTouchSystemColor="whiteColor"/>
                        <prototypes>
                            <tableViewCell clipsSubviews="YES" contentMode="scaleToFill" selectionStyle="none" indentationWidth="10" reuseIdentifier="ChartTableViewCell" rowHeight="318" id="cuj-C4-IMF" customClass="ChartTableViewCell" customModule="Loop" customModuleProvider="target">
                                <rect key="frame" x="0.0" y="28" width="375" height="318"/>
                                <autoresizingMask key="autoresizingMask"/>
                                <tableViewCellContentView key="contentView" opaque="NO" clipsSubviews="YES" multipleTouchEnabled="YES" contentMode="center" tableViewCell="cuj-C4-IMF" id="oeh-yE-DB8">
                                    <rect key="frame" x="0.0" y="0.0" width="375" height="318"/>
                                    <autoresizingMask key="autoresizingMask"/>
                                    <subviews>
                                        <label opaque="NO" userInteractionEnabled="NO" contentMode="left" horizontalHuggingPriority="251" verticalHuggingPriority="251" text="Glucose Change" textAlignment="natural" lineBreakMode="tailTruncation" baselineAdjustment="alignBaselines" adjustsFontSizeToFit="NO" translatesAutoresizingMaskIntoConstraints="NO" id="bq4-98-cQU">
                                            <rect key="frame" x="16" y="11" width="119.5" height="18"/>
                                            <fontDescription key="fontDescription" type="boldSystem" pointSize="15"/>
                                            <nil key="textColor"/>
                                            <nil key="highlightedColor"/>
                                        </label>
                                        <view contentMode="scaleToFill" translatesAutoresizingMaskIntoConstraints="NO" id="MJM-pI-lcq" customClass="ChartContainerView" customModule="LoopUI">
                                            <rect key="frame" x="0.0" y="29" width="375" height="130"/>
                                            <constraints>
                                                <constraint firstAttribute="height" constant="130" id="DPc-dp-Smc"/>
                                            </constraints>
                                        </view>
                                        <label opaque="NO" userInteractionEnabled="NO" contentMode="left" verticalCompressionResistancePriority="749" textAlignment="natural" lineBreakMode="tailTruncation" numberOfLines="0" baselineAdjustment="alignBaselines" adjustsFontSizeToFit="NO" translatesAutoresizingMaskIntoConstraints="NO" id="IxU-As-glo">
                                            <rect key="frame" x="16" y="225" width="343" height="82"/>
                                            <string key="text">Observed changes in glucose, subtracting changes modeled from insulin delivery, can be used to estimate carbohydrate absorption.</string>
                                            <fontDescription key="fontDescription" style="UICTFontTextStyleCaption1"/>
                                            <color key="textColor" systemColor="secondaryLabelColor" red="0.23529411759999999" green="0.23529411759999999" blue="0.26274509800000001" alpha="0.59999999999999998" colorSpace="custom" customColorSpace="sRGB"/>
                                            <nil key="highlightedColor"/>
                                        </label>
                                        <stackView opaque="NO" contentMode="scaleToFill" spacing="4" translatesAutoresizingMaskIntoConstraints="NO" id="Qdk-Cl-ljQ">
                                            <rect key="frame" x="16" y="167" width="109" height="50"/>
                                            <subviews>
                                                <view contentMode="scaleToFill" translatesAutoresizingMaskIntoConstraints="NO" id="yuD-Je-55e" customClass="CircleMaskView" customModule="Loop" customModuleProvider="target">
                                                    <rect key="frame" x="0.0" y="0.0" width="50" height="50"/>
                                                    <color key="backgroundColor" systemColor="secondaryLabelColor" red="0.23529411759999999" green="0.23529411759999999" blue="0.26274509800000001" alpha="0.59999999999999998" colorSpace="custom" customColorSpace="sRGB"/>
                                                    <constraints>
                                                        <constraint firstAttribute="width" secondItem="yuD-Je-55e" secondAttribute="height" multiplier="1:1" id="oTe-Gl-B7l"/>
                                                    </constraints>
                                                </view>
                                                <label opaque="NO" userInteractionEnabled="NO" contentMode="left" horizontalHuggingPriority="251" verticalHuggingPriority="251" text="Predicted" textAlignment="natural" lineBreakMode="tailTruncation" baselineAdjustment="alignBaselines" adjustsFontSizeToFit="NO" translatesAutoresizingMaskIntoConstraints="NO" id="87H-N1-0vJ">
                                                    <rect key="frame" x="54" y="0.0" width="55" height="50"/>
                                                    <fontDescription key="fontDescription" style="UICTFontTextStyleCaption1"/>
                                                    <nil key="textColor"/>
                                                    <nil key="highlightedColor"/>
                                                </label>
                                            </subviews>
                                            <constraints>
                                                <constraint firstItem="yuD-Je-55e" firstAttribute="height" secondItem="87H-N1-0vJ" secondAttribute="height" id="aiO-RF-knR"/>
                                            </constraints>
                                        </stackView>
                                        <stackView opaque="NO" contentMode="scaleToFill" spacing="4" translatesAutoresizingMaskIntoConstraints="NO" id="6T4-P6-RWt">
                                            <rect key="frame" x="133" y="167" width="109" height="50"/>
                                            <subviews>
                                                <view contentMode="scaleToFill" translatesAutoresizingMaskIntoConstraints="NO" id="7dr-6C-JSN" customClass="CircleMaskView" customModule="Loop" customModuleProvider="target">
                                                    <rect key="frame" x="0.0" y="0.0" width="50" height="50"/>
                                                    <color key="backgroundColor" red="0.38823529410000002" green="0.85490196080000003" blue="0.21960784310000001" alpha="0.80000000000000004" colorSpace="custom" customColorSpace="sRGB"/>
                                                    <constraints>
                                                        <constraint firstAttribute="width" secondItem="7dr-6C-JSN" secondAttribute="height" multiplier="1:1" id="OpK-4E-9Q6"/>
                                                    </constraints>
                                                </view>
                                                <label opaque="NO" userInteractionEnabled="NO" contentMode="left" horizontalHuggingPriority="251" verticalHuggingPriority="251" text="Observed" textAlignment="natural" lineBreakMode="tailTruncation" baselineAdjustment="alignBaselines" adjustsFontSizeToFit="NO" translatesAutoresizingMaskIntoConstraints="NO" id="EAn-Ja-S1d">
                                                    <rect key="frame" x="54" y="0.0" width="55" height="50"/>
                                                    <fontDescription key="fontDescription" style="UICTFontTextStyleCaption1"/>
                                                    <nil key="textColor"/>
                                                    <nil key="highlightedColor"/>
                                                </label>
                                            </subviews>
                                            <constraints>
                                                <constraint firstItem="7dr-6C-JSN" firstAttribute="height" secondItem="EAn-Ja-S1d" secondAttribute="height" id="wYu-FG-E1V"/>
                                            </constraints>
                                        </stackView>
                                    </subviews>
                                    <constraints>
                                        <constraint firstItem="IxU-As-glo" firstAttribute="trailing" secondItem="oeh-yE-DB8" secondAttribute="trailingMargin" id="A7v-d1-pEe"/>
                                        <constraint firstItem="Qdk-Cl-ljQ" firstAttribute="top" secondItem="MJM-pI-lcq" secondAttribute="bottom" constant="8" symbolic="YES" id="BWv-bX-oK9"/>
                                        <constraint firstItem="MJM-pI-lcq" firstAttribute="leading" secondItem="oeh-yE-DB8" secondAttribute="leading" id="IsU-Zq-jYJ"/>
                                        <constraint firstItem="bq4-98-cQU" firstAttribute="leading" secondItem="oeh-yE-DB8" secondAttribute="leadingMargin" id="KUn-cH-NH6"/>
                                        <constraint firstItem="IxU-As-glo" firstAttribute="top" secondItem="Qdk-Cl-ljQ" secondAttribute="bottom" constant="8" symbolic="YES" id="LcH-B6-rJp"/>
                                        <constraint firstItem="Qdk-Cl-ljQ" firstAttribute="leading" secondItem="oeh-yE-DB8" secondAttribute="leadingMargin" id="MIw-TZ-O1J"/>
                                        <constraint firstItem="MJM-pI-lcq" firstAttribute="top" secondItem="bq4-98-cQU" secondAttribute="bottom" id="Mrw-3f-LyI"/>
                                        <constraint firstItem="IxU-As-glo" firstAttribute="top" secondItem="6T4-P6-RWt" secondAttribute="bottom" constant="8" symbolic="YES" id="QYm-An-mod"/>
                                        <constraint firstAttribute="bottomMargin" secondItem="IxU-As-glo" secondAttribute="bottom" id="RX8-1v-VJy"/>
                                        <constraint firstAttribute="trailingMargin" relation="greaterThanOrEqual" secondItem="bq4-98-cQU" secondAttribute="trailingMargin" id="b4I-Wm-ZLw"/>
                                        <constraint firstItem="IxU-As-glo" firstAttribute="leading" secondItem="oeh-yE-DB8" secondAttribute="leadingMargin" id="fFx-9A-V1o"/>
                                        <constraint firstItem="6T4-P6-RWt" firstAttribute="leading" secondItem="Qdk-Cl-ljQ" secondAttribute="trailing" constant="8" symbolic="YES" id="i3i-Be-Smq"/>
                                        <constraint firstItem="6T4-P6-RWt" firstAttribute="top" secondItem="MJM-pI-lcq" secondAttribute="bottom" constant="8" symbolic="YES" id="k55-jt-apI"/>
                                        <constraint firstAttribute="trailing" secondItem="MJM-pI-lcq" secondAttribute="trailing" id="mXI-0j-dVa"/>
                                        <constraint firstItem="bq4-98-cQU" firstAttribute="top" secondItem="oeh-yE-DB8" secondAttribute="topMargin" id="xny-FB-4OV"/>
                                    </constraints>
                                </tableViewCellContentView>
                                <inset key="separatorInset" minX="999" minY="0.0" maxX="0.0" maxY="0.0"/>
                                <connections>
                                    <outlet property="chartContentView" destination="MJM-pI-lcq" id="xmm-cD-Cak"/>
                                    <outlet property="titleLabel" destination="bq4-98-cQU" id="lCb-o3-pvu"/>
                                </connections>
                            </tableViewCell>
                            <tableViewCell clipsSubviews="YES" contentMode="scaleToFill" selectionStyle="none" indentationWidth="10" reuseIdentifier="HeaderValuesTableViewCell" rowHeight="70" id="DoF-w2-AZv" customClass="HeaderValuesTableViewCell" customModule="Loop" customModuleProvider="target">
                                <rect key="frame" x="0.0" y="346" width="375" height="70"/>
                                <autoresizingMask key="autoresizingMask"/>
                                <tableViewCellContentView key="contentView" opaque="NO" clipsSubviews="YES" multipleTouchEnabled="YES" contentMode="center" preservesSuperviewLayoutMargins="YES" tableViewCell="DoF-w2-AZv" id="yoj-yn-ZNl">
                                    <rect key="frame" x="0.0" y="0.0" width="375" height="70"/>
                                    <autoresizingMask key="autoresizingMask"/>
                                    <subviews>
                                        <stackView opaque="NO" contentMode="scaleToFill" distribution="fillProportionally" alignment="bottom" spacing="6" translatesAutoresizingMaskIntoConstraints="NO" id="F07-Hl-8Ub">
                                            <rect key="frame" x="16" y="0.0" width="343" height="67"/>
                                            <subviews>
                                                <stackView opaque="NO" contentMode="scaleToFill" alignment="lastBaseline" spacing="2" translatesAutoresizingMaskIntoConstraints="NO" id="W9e-ML-5se">
                                                    <rect key="frame" x="0.0" y="0.0" width="227" height="67"/>
                                                    <subviews>
                                                        <stackView opaque="NO" contentMode="scaleToFill" spacing="2" translatesAutoresizingMaskIntoConstraints="NO" id="4K4-8o-LZp">
                                                            <rect key="frame" x="0.0" y="13" width="27.5" height="54"/>
                                                            <subviews>
                                                                <label opaque="NO" userInteractionEnabled="NO" contentMode="left" horizontalHuggingPriority="251" verticalHuggingPriority="251" text="0" textAlignment="natural" lineBreakMode="tailTruncation" baselineAdjustment="alignBaselines" adjustsFontSizeToFit="NO" translatesAutoresizingMaskIntoConstraints="NO" id="zvZ-uf-zMX">
                                                                    <rect key="frame" x="0.0" y="0.0" width="27.5" height="54"/>
                                                                    <fontDescription key="fontDescription" type="system" weight="light" pointSize="45"/>
                                                                    <nil key="textColor"/>
                                                                    <nil key="highlightedColor"/>
                                                                </label>
                                                            </subviews>
                                                        </stackView>
                                                        <stackView opaque="NO" userInteractionEnabled="NO" contentMode="scaleToFill" axis="vertical" translatesAutoresizingMaskIntoConstraints="NO" id="xsa-fa-q0Q">
                                                            <rect key="frame" x="29.5" y="0.0" width="197.5" height="59.5"/>
                                                            <subviews>
                                                                <label opaque="NO" userInteractionEnabled="NO" contentMode="left" verticalHuggingPriority="251" text="g COB" textAlignment="natural" lineBreakMode="tailTruncation" baselineAdjustment="alignBaselines" adjustsFontSizeToFit="NO" translatesAutoresizingMaskIntoConstraints="NO" id="SQx-au-ZcM">
                                                                    <rect key="frame" x="0.0" y="0.0" width="197.5" height="9.5"/>
                                                                    <fontDescription key="fontDescription" type="system" pointSize="17"/>
                                                                    <nil key="textColor"/>
                                                                    <nil key="highlightedColor"/>
                                                                </label>
                                                                <label opaque="NO" userInteractionEnabled="NO" contentMode="left" verticalHuggingPriority="251" text="" textAlignment="natural" lineBreakMode="tailTruncation" baselineAdjustment="alignBaselines" adjustsFontSizeToFit="NO" translatesAutoresizingMaskIntoConstraints="NO" id="OEY-lo-WHp">
                                                                    <rect key="frame" x="0.0" y="9.5" width="197.5" height="50"/>
                                                                    <fontDescription key="fontDescription" style="UICTFontTextStyleFootnote"/>
                                                                    <color key="textColor" systemColor="secondaryLabelColor" red="0.23529411759999999" green="0.23529411759999999" blue="0.26274509800000001" alpha="0.59999999999999998" colorSpace="custom" customColorSpace="sRGB"/>
                                                                    <nil key="highlightedColor"/>
                                                                </label>
                                                            </subviews>
                                                        </stackView>
                                                    </subviews>
                                                </stackView>
                                                <stackView opaque="NO" contentMode="scaleToFill" horizontalHuggingPriority="251" alignment="lastBaseline" spacing="2" translatesAutoresizingMaskIntoConstraints="NO" id="epB-PX-SMb">
                                                    <rect key="frame" x="233" y="0.0" width="110" height="67"/>
                                                    <subviews>
                                                        <stackView opaque="NO" contentMode="scaleToFill" axis="vertical" translatesAutoresizingMaskIntoConstraints="NO" id="xH4-Sz-Jxf">
                                                            <rect key="frame" x="0.0" y="13" width="27.5" height="54"/>
                                                            <subviews>
                                                                <label opaque="NO" userInteractionEnabled="NO" contentMode="left" horizontalHuggingPriority="251" verticalHuggingPriority="251" text="0" textAlignment="natural" lineBreakMode="tailTruncation" baselineAdjustment="alignBaselines" adjustsFontSizeToFit="NO" translatesAutoresizingMaskIntoConstraints="NO" id="yn7-2M-jZz">
                                                                    <rect key="frame" x="0.0" y="0.0" width="27.5" height="54"/>
                                                                    <fontDescription key="fontDescription" type="system" weight="light" pointSize="45"/>
                                                                    <nil key="textColor"/>
                                                                    <nil key="highlightedColor"/>
                                                                </label>
                                                            </subviews>
                                                        </stackView>
                                                        <stackView opaque="NO" userInteractionEnabled="NO" contentMode="scaleToFill" axis="vertical" translatesAutoresizingMaskIntoConstraints="NO" id="vVe-gm-YYF">
                                                            <rect key="frame" x="29.5" y="0.0" width="80.5" height="59.5"/>
                                                            <subviews>
                                                                <label opaque="NO" userInteractionEnabled="NO" contentMode="left" verticalHuggingPriority="251" text="g Total" textAlignment="natural" lineBreakMode="tailTruncation" baselineAdjustment="alignBaselines" adjustsFontSizeToFit="NO" translatesAutoresizingMaskIntoConstraints="NO" id="d3X-AN-tA5">
                                                                    <rect key="frame" x="0.0" y="0.0" width="80.5" height="9.5"/>
                                                                    <fontDescription key="fontDescription" type="system" pointSize="17"/>
                                                                    <nil key="textColor"/>
                                                                    <nil key="highlightedColor"/>
                                                                </label>
                                                                <label opaque="NO" userInteractionEnabled="NO" contentMode="left" verticalHuggingPriority="251" text="" textAlignment="natural" lineBreakMode="tailTruncation" baselineAdjustment="alignBaselines" adjustsFontSizeToFit="NO" translatesAutoresizingMaskIntoConstraints="NO" id="2YJ-xx-nmh">
                                                                    <rect key="frame" x="0.0" y="9.5" width="80.5" height="50"/>
                                                                    <fontDescription key="fontDescription" style="UICTFontTextStyleFootnote"/>
                                                                    <color key="textColor" systemColor="secondaryLabelColor" red="0.23529411759999999" green="0.23529411759999999" blue="0.26274509800000001" alpha="0.59999999999999998" colorSpace="custom" customColorSpace="sRGB"/>
                                                                    <nil key="highlightedColor"/>
                                                                </label>
                                                            </subviews>
                                                        </stackView>
                                                    </subviews>
                                                </stackView>
                                            </subviews>
                                        </stackView>
                                    </subviews>
                                    <constraints>
                                        <constraint firstAttribute="trailingMargin" secondItem="F07-Hl-8Ub" secondAttribute="trailing" id="DrG-Ji-adz"/>
                                        <constraint firstItem="F07-Hl-8Ub" firstAttribute="top" secondItem="yoj-yn-ZNl" secondAttribute="top" id="YhO-L7-HxR"/>
                                        <constraint firstItem="F07-Hl-8Ub" firstAttribute="leading" secondItem="yoj-yn-ZNl" secondAttribute="leadingMargin" id="eOc-5N-et7"/>
                                        <constraint firstAttribute="bottom" secondItem="F07-Hl-8Ub" secondAttribute="bottom" constant="3" id="t5l-L4-cHu"/>
                                    </constraints>
                                    <edgeInsets key="layoutMargins" top="8" left="15" bottom="8" right="15"/>
                                </tableViewCellContentView>
                                <inset key="separatorInset" minX="0.0" minY="0.0" maxX="0.0" maxY="0.0"/>
                                <connections>
                                    <outlet property="COBDateLabel" destination="OEY-lo-WHp" id="0ed-8B-SaP"/>
                                    <outlet property="COBValueLabel" destination="zvZ-uf-zMX" id="tKt-Rr-84C"/>
                                    <outlet property="totalDateLabel" destination="2YJ-xx-nmh" id="3Mt-71-cmd"/>
                                    <outlet property="totalValueLabel" destination="yn7-2M-jZz" id="WBH-0V-IfS"/>
                                </connections>
                            </tableViewCell>
                            <tableViewCell clipsSubviews="YES" contentMode="scaleToFill" selectionStyle="default" indentationWidth="10" reuseIdentifier="CarbEntryTableViewCell" rowHeight="66" id="R0n-uX-07P" customClass="CarbEntryTableViewCell" customModule="Loop" customModuleProvider="target">
                                <rect key="frame" x="0.0" y="416" width="375" height="66"/>
                                <autoresizingMask key="autoresizingMask"/>
                                <tableViewCellContentView key="contentView" opaque="NO" clipsSubviews="YES" multipleTouchEnabled="YES" contentMode="center" preservesSuperviewLayoutMargins="YES" tableViewCell="R0n-uX-07P" id="9An-oU-9y7">
                                    <rect key="frame" x="0.0" y="0.0" width="375" height="66"/>
                                    <autoresizingMask key="autoresizingMask"/>
                                    <subviews>
                                        <progressView opaque="NO" contentMode="scaleToFill" verticalHuggingPriority="750" progress="0.5" translatesAutoresizingMaskIntoConstraints="NO" id="HkK-Uz-ji1">
                                            <rect key="frame" x="16" y="64" width="359" height="2"/>
                                            <color key="progressTintColor" red="0.5568627451" green="0.56078431370000004" blue="0.57647058819999997" alpha="0.40000000000000002" colorSpace="custom" customColorSpace="sRGB"/>
                                            <color key="trackTintColor" red="0.5568627451" green="0.56078431370000004" blue="0.57647058819999997" alpha="0.050000000000000003" colorSpace="custom" customColorSpace="sRGB"/>
                                        </progressView>
                                        <progressView opaque="NO" contentMode="scaleToFill" verticalHuggingPriority="750" progress="0.40000000000000002" translatesAutoresizingMaskIntoConstraints="NO" id="Mxi-br-Hti">
                                            <rect key="frame" x="16" y="64" width="359" height="2"/>
                                            <color key="progressTintColor" name="carbs"/>
                                            <color key="trackTintColor" red="0.5568627451" green="0.56078431370000004" blue="0.57647058819999997" alpha="0.050000000000000003" colorSpace="custom" customColorSpace="sRGB"/>
                                        </progressView>
                                        <stackView opaque="NO" contentMode="scaleToFill" spacing="8" translatesAutoresizingMaskIntoConstraints="NO" id="vg9-bq-Hwf">
                                            <rect key="frame" x="16" y="11" width="343" height="45"/>
                                            <subviews>
                                                <stackView opaque="NO" contentMode="scaleToFill" axis="vertical" distribution="fillEqually" spacing="4" translatesAutoresizingMaskIntoConstraints="NO" id="u18-by-vQw">
<<<<<<< HEAD
                                                    <rect key="frame" x="0.0" y="0.0" width="303" height="45"/>
                                                    <subviews>
                                                        <stackView opaque="NO" contentMode="scaleToFill" translatesAutoresizingMaskIntoConstraints="NO" id="BbA-hn-OkN">
                                                            <rect key="frame" x="0.0" y="0.0" width="303" height="20.5"/>
                                                            <subviews>
                                                                <label opaque="NO" userInteractionEnabled="NO" contentMode="left" verticalHuggingPriority="251" text="Label" textAlignment="natural" lineBreakMode="tailTruncation" baselineAdjustment="alignBaselines" adjustsFontSizeToFit="NO" translatesAutoresizingMaskIntoConstraints="NO" id="ufi-Kj-33k">
                                                                    <rect key="frame" x="0.0" y="0.0" width="259" height="20.5"/>
=======
                                                    <rect key="frame" x="0.0" y="0.0" width="343" height="45"/>
                                                    <subviews>
                                                        <stackView opaque="NO" contentMode="scaleToFill" translatesAutoresizingMaskIntoConstraints="NO" id="BbA-hn-OkN">
                                                            <rect key="frame" x="0.0" y="0.0" width="343" height="20.5"/>
                                                            <subviews>
                                                                <label opaque="NO" userInteractionEnabled="NO" contentMode="left" verticalHuggingPriority="251" text="Label" textAlignment="natural" lineBreakMode="tailTruncation" baselineAdjustment="alignBaselines" adjustsFontSizeToFit="NO" translatesAutoresizingMaskIntoConstraints="NO" id="ufi-Kj-33k">
                                                                    <rect key="frame" x="0.0" y="0.0" width="299" height="20.5"/>
>>>>>>> 9c856116
                                                                    <fontDescription key="fontDescription" style="UICTFontTextStyleBody"/>
                                                                    <nil key="textColor"/>
                                                                    <nil key="highlightedColor"/>
                                                                </label>
                                                                <label opaque="NO" multipleTouchEnabled="YES" contentMode="left" horizontalHuggingPriority="251" horizontalCompressionResistancePriority="751" text="Detail" textAlignment="right" lineBreakMode="tailTruncation" baselineAdjustment="alignBaselines" adjustsFontSizeToFit="NO" translatesAutoresizingMaskIntoConstraints="NO" id="aCb-Qs-bpu">
<<<<<<< HEAD
                                                                    <rect key="frame" x="259" y="0.0" width="44" height="20.5"/>
=======
                                                                    <rect key="frame" x="299" y="0.0" width="44" height="20.5"/>
>>>>>>> 9c856116
                                                                    <fontDescription key="fontDescription" style="UICTFontTextStyleBody"/>
                                                                    <color key="textColor" systemColor="secondaryLabelColor" red="0.23529411759999999" green="0.23529411759999999" blue="0.26274509800000001" alpha="0.59999999999999998" colorSpace="custom" customColorSpace="sRGB"/>
                                                                    <nil key="highlightedColor"/>
                                                                </label>
                                                            </subviews>
                                                        </stackView>
                                                        <stackView opaque="NO" contentMode="scaleToFill" translatesAutoresizingMaskIntoConstraints="NO" id="xqU-HU-BMs">
<<<<<<< HEAD
                                                            <rect key="frame" x="0.0" y="24.5" width="303" height="20.5"/>
                                                            <subviews>
                                                                <label opaque="NO" userInteractionEnabled="NO" contentMode="left" verticalHuggingPriority="251" text="Label" textAlignment="natural" lineBreakMode="tailTruncation" baselineAdjustment="alignBaselines" adjustsFontSizeToFit="NO" translatesAutoresizingMaskIntoConstraints="NO" id="Krd-Aa-ret">
                                                                    <rect key="frame" x="0.0" y="0.0" width="259" height="20.5"/>
=======
                                                            <rect key="frame" x="0.0" y="24.5" width="343" height="20.5"/>
                                                            <subviews>
                                                                <label opaque="NO" userInteractionEnabled="NO" contentMode="left" verticalHuggingPriority="251" text="Label" textAlignment="natural" lineBreakMode="tailTruncation" baselineAdjustment="alignBaselines" adjustsFontSizeToFit="NO" translatesAutoresizingMaskIntoConstraints="NO" id="Krd-Aa-ret">
                                                                    <rect key="frame" x="0.0" y="0.0" width="299" height="20.5"/>
>>>>>>> 9c856116
                                                                    <fontDescription key="fontDescription" style="UICTFontTextStyleBody"/>
                                                                    <color key="textColor" name="carbs"/>
                                                                    <nil key="highlightedColor"/>
                                                                </label>
                                                                <label opaque="NO" multipleTouchEnabled="YES" contentMode="left" horizontalHuggingPriority="251" text="Detail" textAlignment="right" lineBreakMode="tailTruncation" baselineAdjustment="alignBaselines" adjustsFontSizeToFit="NO" translatesAutoresizingMaskIntoConstraints="NO" id="J7x-W5-gwo">
<<<<<<< HEAD
                                                                    <rect key="frame" x="259" y="0.0" width="44" height="20.5"/>
=======
                                                                    <rect key="frame" x="299" y="0.0" width="44" height="20.5"/>
>>>>>>> 9c856116
                                                                    <fontDescription key="fontDescription" style="UICTFontTextStyleBody"/>
                                                                    <color key="textColor" name="carbs"/>
                                                                    <nil key="highlightedColor"/>
                                                                </label>
                                                            </subviews>
                                                        </stackView>
                                                    </subviews>
                                                </stackView>
<<<<<<< HEAD
                                                <imageView userInteractionEnabled="NO" contentMode="center" horizontalHuggingPriority="251" verticalHuggingPriority="251" image="Uploading" translatesAutoresizingMaskIntoConstraints="NO" id="PHg-Vp-8VS">
                                                    <rect key="frame" x="311" y="0.0" width="32" height="45"/>
                                                </imageView>
=======
>>>>>>> 9c856116
                                            </subviews>
                                        </stackView>
                                    </subviews>
                                    <constraints>
                                        <constraint firstItem="HkK-Uz-ji1" firstAttribute="leading" secondItem="Mxi-br-Hti" secondAttribute="leading" id="3Z5-wu-Xng"/>
                                        <constraint firstAttribute="trailing" secondItem="Mxi-br-Hti" secondAttribute="trailing" id="4a6-av-Vhb"/>
                                        <constraint firstItem="HkK-Uz-ji1" firstAttribute="trailing" secondItem="Mxi-br-Hti" secondAttribute="trailing" id="Fgl-U3-WyK"/>
                                        <constraint firstItem="vg9-bq-Hwf" firstAttribute="leading" secondItem="9An-oU-9y7" secondAttribute="leadingMargin" id="HEw-ha-Kc8"/>
                                        <constraint firstAttribute="bottom" secondItem="Mxi-br-Hti" secondAttribute="bottom" id="LBX-ff-1bY"/>
                                        <constraint firstItem="HkK-Uz-ji1" firstAttribute="top" secondItem="vg9-bq-Hwf" secondAttribute="bottom" constant="8" symbolic="YES" id="fD1-8j-zX4"/>
                                        <constraint firstItem="HkK-Uz-ji1" firstAttribute="bottom" secondItem="Mxi-br-Hti" secondAttribute="bottom" id="h66-C2-0gx"/>
                                        <constraint firstItem="HkK-Uz-ji1" firstAttribute="top" secondItem="Mxi-br-Hti" secondAttribute="top" id="hKh-3V-XTo"/>
                                        <constraint firstItem="Mxi-br-Hti" firstAttribute="leading" secondItem="9An-oU-9y7" secondAttribute="leadingMargin" id="hrs-Lc-nVc"/>
                                        <constraint firstAttribute="trailingMargin" secondItem="vg9-bq-Hwf" secondAttribute="trailing" id="lwP-fj-Gs6"/>
                                        <constraint firstItem="vg9-bq-Hwf" firstAttribute="top" secondItem="9An-oU-9y7" secondAttribute="topMargin" id="mNP-NP-UW6"/>
                                    </constraints>
                                </tableViewCellContentView>
                                <connections>
                                    <outlet property="clampedProgressView" destination="HkK-Uz-ji1" id="yIZ-Gx-qHl"/>
                                    <outlet property="dateLabel" destination="aCb-Qs-bpu" id="ev3-8q-aDB"/>
                                    <outlet property="observedDateLabel" destination="J7x-W5-gwo" id="WQf-bR-yv7"/>
                                    <outlet property="observedProgressView" destination="Mxi-br-Hti" id="s2h-xc-g1R"/>
                                    <outlet property="observedValueLabel" destination="Krd-Aa-ret" id="EPT-7Q-6O8"/>
                                    <outlet property="valueLabel" destination="ufi-Kj-33k" id="6kh-tP-B8R"/>
                                    <segue destination="uaV-yr-cIp" kind="show" id="urz-4S-c6I"/>
                                </connections>
                            </tableViewCell>
                        </prototypes>
                        <connections>
                            <outlet property="dataSource" destination="hZZ-2S-lrd" id="Dcu-4y-gld"/>
                            <outlet property="delegate" destination="hZZ-2S-lrd" id="cBO-GP-VwX"/>
                        </connections>
                    </tableView>
                    <navigationItem key="navigationItem" title="Carbohydrates" id="Vpi-5b-bY5">
                        <barButtonItem key="rightBarButtonItem" systemItem="add" id="VBt-zR-6uw">
                            <connections>
                                <segue destination="YJ1-01-QoA" kind="presentation" identifier="CarbEntryViewController" id="UnO-ql-F0K"/>
                            </connections>
                        </barButtonItem>
                    </navigationItem>
                    <connections>
                        <segue destination="m6L-HW-ENd" kind="presentation" identifier="BolusViewController" id="Isc-NM-GBt"/>
                    </connections>
                </tableViewController>
                <placeholder placeholderIdentifier="IBFirstResponder" id="CMk-eP-Qtb" userLabel="First Responder" sceneMemberID="firstResponder"/>
            </objects>
            <point key="canvasLocation" x="1640.8" y="-35.532233883058474"/>
        </scene>
        <!--Status-->
        <scene sceneID="dRe-fy-po5">
            <objects>
                <tableViewController storyboardIdentifier="MainStatusViewController" id="1zR-tC-i50" customClass="StatusTableViewController" customModule="Loop" customModuleProvider="target" sceneMemberID="viewController">
                    <tableView key="view" clipsSubviews="YES" contentMode="scaleToFill" alwaysBounceVertical="YES" dataMode="prototypes" style="plain" separatorStyle="none" rowHeight="44" sectionHeaderHeight="28" sectionFooterHeight="28" id="Rg0-f1-ZWM">
                        <rect key="frame" x="0.0" y="0.0" width="375" height="667"/>
                        <autoresizingMask key="autoresizingMask" widthSizable="YES" heightSizable="YES"/>
                        <color key="backgroundColor" systemColor="systemBackgroundColor" cocoaTouchSystemColor="whiteColor"/>
                        <prototypes>
                            <tableViewCell clipsSubviews="YES" contentMode="scaleToFill" selectionStyle="none" indentationWidth="10" reuseIdentifier="HUDViewTableViewCell" rowHeight="70" id="vCp-19-ZkW" customClass="HUDViewTableViewCell" customModule="Loop" customModuleProvider="target">
                                <rect key="frame" x="0.0" y="28" width="375" height="70"/>
                                <autoresizingMask key="autoresizingMask"/>
                                <tableViewCellContentView key="contentView" opaque="NO" clipsSubviews="YES" multipleTouchEnabled="YES" contentMode="center" tableViewCell="vCp-19-ZkW" id="b8U-Fn-hSd">
                                    <rect key="frame" x="0.0" y="0.0" width="375" height="70"/>
                                    <autoresizingMask key="autoresizingMask"/>
                                    <subviews>
                                        <view contentMode="scaleToFill" translatesAutoresizingMaskIntoConstraints="NO" id="rhv-td-a2w" customClass="HUDView" customModule="LoopUI">
                                            <rect key="frame" x="0.0" y="0.0" width="375" height="70"/>
                                        </view>
                                    </subviews>
                                    <constraints>
                                        <constraint firstAttribute="bottom" secondItem="rhv-td-a2w" secondAttribute="bottom" id="1Ak-Ey-x6f"/>
                                        <constraint firstItem="rhv-td-a2w" firstAttribute="top" secondItem="b8U-Fn-hSd" secondAttribute="top" id="haZ-kU-LG2"/>
                                        <constraint firstItem="rhv-td-a2w" firstAttribute="leading" secondItem="b8U-Fn-hSd" secondAttribute="leading" id="opr-4c-hvM"/>
                                        <constraint firstAttribute="trailing" secondItem="rhv-td-a2w" secondAttribute="trailing" id="vMk-xA-KXQ"/>
                                    </constraints>
                                </tableViewCellContentView>
                                <connections>
                                    <outlet property="hudView" destination="rhv-td-a2w" id="QhM-vT-vuS"/>
                                </connections>
                            </tableViewCell>
                            <tableViewCell clipsSubviews="YES" contentMode="scaleToFill" selectionStyle="none" indentationWidth="10" reuseIdentifier="TitleSubtitleTableViewCell" id="zTq-QB-XNu" customClass="TitleSubtitleTableViewCell" customModule="Loop" customModuleProvider="target">
                                <rect key="frame" x="0.0" y="98" width="375" height="44"/>
                                <autoresizingMask key="autoresizingMask"/>
                                <tableViewCellContentView key="contentView" opaque="NO" clipsSubviews="YES" multipleTouchEnabled="YES" contentMode="center" tableViewCell="zTq-QB-XNu" id="vD6-31-qVz">
                                    <rect key="frame" x="0.0" y="0.0" width="375" height="44"/>
                                    <autoresizingMask key="autoresizingMask"/>
                                    <subviews>
                                        <view contentMode="scaleToFill" translatesAutoresizingMaskIntoConstraints="NO" id="vSf-ph-T9I">
                                            <rect key="frame" x="0.0" y="0.0" width="375" height="44"/>
                                        </view>
                                        <label opaque="NO" userInteractionEnabled="NO" contentMode="left" verticalHuggingPriority="251" horizontalCompressionResistancePriority="751" text="3.5 U/hour @ 12:12 PM" textAlignment="right" lineBreakMode="tailTruncation" baselineAdjustment="alignBaselines" adjustsFontSizeToFit="NO" translatesAutoresizingMaskIntoConstraints="NO" id="5gz-kZ-iF1">
                                            <rect key="frame" x="177" y="16" width="182" height="12"/>
                                            <fontDescription key="fontDescription" type="boldSystem" pointSize="15"/>
                                            <nil key="textColor"/>
                                            <nil key="highlightedColor"/>
                                        </label>
                                        <label opaque="NO" userInteractionEnabled="NO" contentMode="left" horizontalHuggingPriority="251" verticalHuggingPriority="251" text="Recommended Basal" textAlignment="natural" lineBreakMode="tailTruncation" baselineAdjustment="alignBaselines" adjustsFontSizeToFit="NO" translatesAutoresizingMaskIntoConstraints="NO" id="k3F-Na-7mn">
                                            <rect key="frame" x="16" y="16" width="153" height="12"/>
                                            <fontDescription key="fontDescription" type="boldSystem" pointSize="15"/>
                                            <nil key="textColor"/>
                                            <nil key="highlightedColor"/>
                                        </label>
                                    </subviews>
                                    <constraints>
                                        <constraint firstItem="k3F-Na-7mn" firstAttribute="leading" secondItem="vD6-31-qVz" secondAttribute="leadingMargin" id="1az-VR-KBn"/>
                                        <constraint firstItem="5gz-kZ-iF1" firstAttribute="leading" secondItem="k3F-Na-7mn" secondAttribute="trailing" constant="8" symbolic="YES" id="57k-bf-8iD"/>
                                        <constraint firstAttribute="bottomMargin" secondItem="5gz-kZ-iF1" secondAttribute="bottom" constant="5" id="DUA-M0-Crc"/>
                                        <constraint firstAttribute="trailingMargin" secondItem="5gz-kZ-iF1" secondAttribute="trailing" id="Ght-Kf-Tta"/>
                                        <constraint firstItem="5gz-kZ-iF1" firstAttribute="top" secondItem="vD6-31-qVz" secondAttribute="topMargin" constant="5" id="RVY-dw-wAk"/>
                                        <constraint firstAttribute="bottomMargin" secondItem="k3F-Na-7mn" secondAttribute="bottom" constant="5" id="V21-Fv-rDF"/>
                                        <constraint firstItem="k3F-Na-7mn" firstAttribute="top" secondItem="vD6-31-qVz" secondAttribute="topMargin" constant="5" id="ykM-Vi-LJ6"/>
                                    </constraints>
                                </tableViewCellContentView>
                                <constraints>
                                    <constraint firstAttribute="trailing" secondItem="vSf-ph-T9I" secondAttribute="trailing" id="4zZ-jT-3h5"/>
                                    <constraint firstItem="vSf-ph-T9I" firstAttribute="top" secondItem="zTq-QB-XNu" secondAttribute="top" id="SjI-Yx-lDm"/>
                                    <constraint firstAttribute="bottom" secondItem="vSf-ph-T9I" secondAttribute="bottom" id="TqR-yP-ca0"/>
                                    <constraint firstItem="vSf-ph-T9I" firstAttribute="leading" secondItem="zTq-QB-XNu" secondAttribute="leading" id="VDj-cL-tYc"/>
                                </constraints>
                                <connections>
                                    <outlet property="backgroundView" destination="vSf-ph-T9I" id="BFh-Fj-OMr"/>
                                    <outlet property="subtitleLabel" destination="5gz-kZ-iF1" id="Ih8-Lb-7FQ"/>
                                    <outlet property="titleLabel" destination="k3F-Na-7mn" id="Mrt-ZL-fKG"/>
                                </connections>
                            </tableViewCell>
                            <tableViewCell clipsSubviews="YES" contentMode="scaleToFill" selectionStyle="none" indentationWidth="10" reuseIdentifier="ChartTableViewCell" rowHeight="200" id="FEV-fX-i48" customClass="ChartTableViewCell" customModule="Loop" customModuleProvider="target">
                                <rect key="frame" x="0.0" y="142" width="375" height="200"/>
                                <autoresizingMask key="autoresizingMask"/>
                                <tableViewCellContentView key="contentView" opaque="NO" clipsSubviews="YES" multipleTouchEnabled="YES" contentMode="center" tableViewCell="FEV-fX-i48" id="lS6-Qa-Lw7">
                                    <rect key="frame" x="0.0" y="0.0" width="375" height="200"/>
                                    <autoresizingMask key="autoresizingMask"/>
                                    <subviews>
                                        <label opaque="NO" userInteractionEnabled="NO" contentMode="left" horizontalHuggingPriority="251" verticalHuggingPriority="251" text="Glucose" textAlignment="natural" lineBreakMode="tailTruncation" baselineAdjustment="alignBaselines" adjustsFontSizeToFit="NO" translatesAutoresizingMaskIntoConstraints="NO" id="tuw-av-A3x">
                                            <rect key="frame" x="16" y="11" width="60" height="18"/>
                                            <fontDescription key="fontDescription" type="boldSystem" pointSize="15"/>
                                            <nil key="textColor"/>
                                            <nil key="highlightedColor"/>
                                        </label>
                                        <label opaque="NO" userInteractionEnabled="NO" contentMode="left" horizontalHuggingPriority="251" verticalHuggingPriority="251" text="eventually 92 mg/dL" textAlignment="right" lineBreakMode="tailTruncation" baselineAdjustment="alignBaselines" adjustsFontSizeToFit="NO" translatesAutoresizingMaskIntoConstraints="NO" id="Rse-x8-amW">
                                            <rect key="frame" x="209" y="11" width="150" height="18"/>
                                            <fontDescription key="fontDescription" type="boldSystem" pointSize="15"/>
                                            <nil key="textColor"/>
                                            <nil key="highlightedColor"/>
                                        </label>
                                        <view contentMode="scaleToFill" translatesAutoresizingMaskIntoConstraints="NO" id="ADL-hs-cfT" customClass="ChartContainerView" customModule="LoopUI">
                                            <rect key="frame" x="0.0" y="29" width="375" height="171"/>
                                        </view>
                                    </subviews>
                                    <constraints>
                                        <constraint firstItem="ADL-hs-cfT" firstAttribute="leading" secondItem="lS6-Qa-Lw7" secondAttribute="leading" id="1ij-2X-KyF"/>
                                        <constraint firstItem="tuw-av-A3x" firstAttribute="top" secondItem="lS6-Qa-Lw7" secondAttribute="topMargin" id="44W-RH-eAs"/>
                                        <constraint firstItem="ADL-hs-cfT" firstAttribute="top" secondItem="tuw-av-A3x" secondAttribute="bottom" id="8SG-FW-fas"/>
                                        <constraint firstItem="Rse-x8-amW" firstAttribute="leading" relation="greaterThanOrEqual" secondItem="tuw-av-A3x" secondAttribute="trailing" constant="8" symbolic="YES" id="Bsw-mW-hJf"/>
                                        <constraint firstAttribute="trailingMargin" secondItem="Rse-x8-amW" secondAttribute="trailing" id="czt-v0-TsI"/>
                                        <constraint firstAttribute="bottom" secondItem="ADL-hs-cfT" secondAttribute="bottom" id="fvX-sU-gU0"/>
                                        <constraint firstItem="tuw-av-A3x" firstAttribute="leading" secondItem="lS6-Qa-Lw7" secondAttribute="leadingMargin" id="guP-wu-vVB"/>
                                        <constraint firstItem="Rse-x8-amW" firstAttribute="top" secondItem="lS6-Qa-Lw7" secondAttribute="topMargin" id="ivh-Mp-auR"/>
                                        <constraint firstAttribute="trailing" secondItem="ADL-hs-cfT" secondAttribute="trailing" id="lGX-Kb-VrF"/>
                                    </constraints>
                                </tableViewCellContentView>
                                <connections>
                                    <outlet property="chartContentView" destination="ADL-hs-cfT" id="RhA-6H-bW1"/>
                                    <outlet property="subtitleLabel" destination="Rse-x8-amW" id="ud0-fJ-Pcw"/>
                                    <outlet property="titleLabel" destination="tuw-av-A3x" id="clh-H1-JJe"/>
                                </connections>
                            </tableViewCell>
                        </prototypes>
                        <connections>
                            <outlet property="dataSource" destination="1zR-tC-i50" id="hGO-FO-41H"/>
                            <outlet property="delegate" destination="1zR-tC-i50" id="OUg-z9-1ra"/>
                        </connections>
                    </tableView>
                    <toolbarItems>
                        <barButtonItem image="carbs" id="lpE-RX-jWF">
                            <connections>
                                <segue destination="YJ1-01-QoA" kind="presentation" identifier="CarbEntryViewController" id="viB-eQ-p7y"/>
                            </connections>
                        </barButtonItem>
                        <barButtonItem style="plain" systemItem="flexibleSpace" id="g6k-L0-2qh"/>
                        <barButtonItem enabled="NO" image="Pre-Meal" id="jdk-2o-ydO"/>
                        <barButtonItem style="plain" systemItem="flexibleSpace" id="ava-EZ-v6i"/>
                        <barButtonItem image="bolus" id="2kb-DB-Vag">
                            <connections>
                                <segue destination="m6L-HW-ENd" kind="presentation" identifier="BolusViewController" id="PC7-vP-CUY"/>
                            </connections>
                        </barButtonItem>
                        <barButtonItem style="plain" systemItem="flexibleSpace" id="p68-fH-iuk"/>
                        <barButtonItem enabled="NO" image="workout" id="8Qz-Cj-oVB"/>
                        <barButtonItem style="plain" systemItem="flexibleSpace" id="d5h-bj-8ek"/>
                        <barButtonItem image="settings" id="PHJ-4n-qiF">
                            <connections>
                                <segue destination="Fr0-ut-OuL" kind="presentation" id="JAY-Kf-UMv"/>
                            </connections>
                        </barButtonItem>
                    </toolbarItems>
                    <navigationItem key="navigationItem" title="Status" id="3kU-n2-fha"/>
                    <simulatedToolbarMetrics key="simulatedBottomBarMetrics"/>
                    <connections>
                        <segue destination="a8v-ef-RZZ" kind="show" identifier="InsulinDeliveryTableViewController" id="TZE-My-lqn"/>
                        <segue destination="PA3-sP-cWY" kind="show" identifier="PredictionTableViewController" id="1XC-sI-PK0"/>
                        <segue destination="hZZ-2S-lrd" kind="show" identifier="CarbAbsorptionViewController" id="gFK-pu-hzX"/>
                        <segue destination="n4Q-tf-UqN" kind="presentation" identifier="OverrideSelectionViewController" id="Poa-re-9yJ"/>
                    </connections>
                </tableViewController>
                <placeholder placeholderIdentifier="IBFirstResponder" id="9Tc-kF-7yT" userLabel="First Responder" sceneMemberID="firstResponder"/>
            </objects>
            <point key="canvasLocation" x="838.125" y="-458.45070422535213"/>
        </scene>
        <!--Bolus-->
        <scene sceneID="MwC-nE-tVX">
            <objects>
                <tableViewController storyboardIdentifier="BolusViewController" id="WhH-Np-jCn" customClass="BolusViewController" customModule="Loop" customModuleProvider="target" sceneMemberID="viewController">
                    <tableView key="view" clipsSubviews="YES" contentMode="scaleToFill" alwaysBounceVertical="YES" dataMode="static" style="grouped" separatorStyle="default" rowHeight="44" sectionHeaderHeight="18" sectionFooterHeight="18" id="s63-Nc-tNg">
                        <rect key="frame" x="0.0" y="0.0" width="375" height="647"/>
                        <autoresizingMask key="autoresizingMask" widthSizable="YES" heightSizable="YES"/>
                        <color key="backgroundColor" cocoaTouchSystemColor="groupTableViewBackgroundColor"/>
                        <sections>
                            <tableViewSection id="YE9-Y0-4IS">
                                <cells>
                                    <tableViewCell clipsSubviews="YES" contentMode="scaleToFill" selectionStyle="none" indentationWidth="10" reuseIdentifier="ChartTableViewCell" rowHeight="250" id="e8h-Gg-ufF" customClass="ChartTableViewCell" customModule="Loop" customModuleProvider="target">
                                        <rect key="frame" x="0.0" y="18" width="375" height="250"/>
                                        <autoresizingMask key="autoresizingMask"/>
                                        <tableViewCellContentView key="contentView" opaque="NO" clipsSubviews="YES" multipleTouchEnabled="YES" contentMode="center" tableViewCell="e8h-Gg-ufF" id="maw-a6-d8p">
                                            <rect key="frame" x="0.0" y="0.0" width="375" height="250"/>
                                            <autoresizingMask key="autoresizingMask"/>
                                            <subviews>
                                                <label opaque="NO" userInteractionEnabled="NO" contentMode="left" horizontalHuggingPriority="251" verticalHuggingPriority="251" text="Eventually 92 mg/dL" textAlignment="right" lineBreakMode="tailTruncation" baselineAdjustment="alignBaselines" adjustsFontSizeToFit="NO" translatesAutoresizingMaskIntoConstraints="NO" id="G51-pt-pmi">
                                                    <rect key="frame" x="209" y="11" width="150" height="18"/>
                                                    <fontDescription key="fontDescription" type="boldSystem" pointSize="15"/>
                                                    <nil key="textColor"/>
                                                    <nil key="highlightedColor"/>
                                                </label>
                                                <view contentMode="scaleToFill" translatesAutoresizingMaskIntoConstraints="NO" id="qaB-0q-V2d" customClass="ChartContainerView" customModule="LoopUI">
<<<<<<< HEAD
                                                    <rect key="frame" x="0.0" y="29" width="375" height="213"/>
                                                </view>
                                                <label opaque="NO" userInteractionEnabled="NO" contentMode="left" verticalCompressionResistancePriority="749" text="" textAlignment="natural" lineBreakMode="tailTruncation" numberOfLines="0" baselineAdjustment="alignBaselines" adjustsFontSizeToFit="NO" translatesAutoresizingMaskIntoConstraints="NO" id="Efb-G2-aDe">
                                                    <rect key="frame" x="16" y="246" width="343" height="0.0"/>
                                                    <fontDescription key="fontDescription" style="UICTFontTextStyleCaption1"/>
                                                    <color key="textColor" systemColor="secondaryLabelColor" red="0.23529411759999999" green="0.23529411759999999" blue="0.26274509800000001" alpha="0.59999999999999998" colorSpace="custom" customColorSpace="sRGB"/>
                                                    <nil key="highlightedColor"/>
                                                </label>
                                            </subviews>
                                            <constraints>
                                                <constraint firstItem="Efb-G2-aDe" firstAttribute="top" secondItem="qaB-0q-V2d" secondAttribute="bottom" constant="4" id="25M-Zh-xUF"/>
                                                <constraint firstItem="qaB-0q-V2d" firstAttribute="leading" secondItem="maw-a6-d8p" secondAttribute="leading" id="Asp-Fn-JoT"/>
                                                <constraint firstItem="G51-pt-pmi" firstAttribute="top" secondItem="maw-a6-d8p" secondAttribute="topMargin" id="N2c-58-hwC"/>
                                                <constraint firstItem="qaB-0q-V2d" firstAttribute="top" secondItem="G51-pt-pmi" secondAttribute="bottom" id="aUf-M5-jGK"/>
                                                <constraint firstItem="G51-pt-pmi" firstAttribute="leading" relation="greaterThanOrEqual" secondItem="maw-a6-d8p" secondAttribute="leading" constant="20" symbolic="YES" id="baf-1j-FTC"/>
                                                <constraint firstItem="Efb-G2-aDe" firstAttribute="trailing" secondItem="maw-a6-d8p" secondAttribute="trailingMargin" id="fNQ-ju-mbv"/>
                                                <constraint firstAttribute="trailingMargin" secondItem="G51-pt-pmi" secondAttribute="trailing" id="fxi-fc-a7y"/>
                                                <constraint firstAttribute="bottom" secondItem="Efb-G2-aDe" secondAttribute="bottom" priority="750" constant="4" id="j68-fZ-nNB"/>
                                                <constraint firstAttribute="trailing" secondItem="qaB-0q-V2d" secondAttribute="trailing" id="jSC-QV-dQD"/>
                                                <constraint firstItem="Efb-G2-aDe" firstAttribute="leading" secondItem="maw-a6-d8p" secondAttribute="leadingMargin" id="sVE-qp-MC3"/>
=======
                                                    <rect key="frame" x="0.0" y="29" width="375" height="217"/>
                                                </view>
                                            </subviews>
                                            <constraints>
                                                <constraint firstItem="qaB-0q-V2d" firstAttribute="leading" secondItem="maw-a6-d8p" secondAttribute="leading" id="Asp-Fn-JoT"/>
                                                <constraint firstItem="G51-pt-pmi" firstAttribute="top" secondItem="maw-a6-d8p" secondAttribute="topMargin" id="N2c-58-hwC"/>
                                                <constraint firstAttribute="bottom" secondItem="qaB-0q-V2d" secondAttribute="bottom" constant="4" id="WG1-gu-MVB"/>
                                                <constraint firstItem="qaB-0q-V2d" firstAttribute="top" secondItem="G51-pt-pmi" secondAttribute="bottom" id="aUf-M5-jGK"/>
                                                <constraint firstItem="G51-pt-pmi" firstAttribute="leading" relation="greaterThanOrEqual" secondItem="maw-a6-d8p" secondAttribute="leading" constant="20" symbolic="YES" id="baf-1j-FTC"/>
                                                <constraint firstAttribute="trailingMargin" secondItem="G51-pt-pmi" secondAttribute="trailing" id="fxi-fc-a7y"/>
                                                <constraint firstAttribute="trailing" secondItem="qaB-0q-V2d" secondAttribute="trailing" id="jSC-QV-dQD"/>
>>>>>>> 9c856116
                                            </constraints>
                                        </tableViewCellContentView>
                                        <connections>
                                            <outlet property="chartContentView" destination="qaB-0q-V2d" id="48H-hP-PP5"/>
                                            <outlet property="subtitleLabel" destination="G51-pt-pmi" id="Rxy-VZ-1FA"/>
                                        </connections>
                                    </tableViewCell>
                                    <tableViewCell clipsSubviews="YES" contentMode="scaleToFill" selectionStyle="default" indentationWidth="10" reuseIdentifier="PotentialCarbEntryTableViewCell" id="QgP-nt-XSC" customClass="PotentialCarbEntryTableViewCell" customModule="Loop" customModuleProvider="target">
                                        <rect key="frame" x="0.0" y="268" width="375" height="44"/>
                                        <autoresizingMask key="autoresizingMask"/>
                                        <tableViewCellContentView key="contentView" opaque="NO" clipsSubviews="YES" multipleTouchEnabled="YES" contentMode="center" preservesSuperviewLayoutMargins="YES" tableViewCell="QgP-nt-XSC" id="K4C-xr-ahy">
                                            <rect key="frame" x="0.0" y="0.0" width="375" height="44"/>
                                            <autoresizingMask key="autoresizingMask"/>
                                            <subviews>
                                                <stackView opaque="NO" contentMode="scaleToFill" translatesAutoresizingMaskIntoConstraints="NO" id="7Ik-jE-9pY">
                                                    <rect key="frame" x="16" y="11" width="343" height="22"/>
                                                    <subviews>
                                                        <label opaque="NO" userInteractionEnabled="NO" contentMode="left" verticalHuggingPriority="251" text="Label" textAlignment="natural" lineBreakMode="tailTruncation" baselineAdjustment="alignBaselines" adjustsFontSizeToFit="NO" translatesAutoresizingMaskIntoConstraints="NO" id="IRb-Yj-AQH">
                                                            <rect key="frame" x="0.0" y="0.0" width="299" height="22"/>
                                                            <fontDescription key="fontDescription" style="UICTFontTextStyleBody"/>
                                                            <nil key="textColor"/>
                                                            <nil key="highlightedColor"/>
                                                        </label>
                                                        <label opaque="NO" multipleTouchEnabled="YES" contentMode="left" horizontalHuggingPriority="251" horizontalCompressionResistancePriority="751" text="Detail" textAlignment="right" lineBreakMode="tailTruncation" baselineAdjustment="alignBaselines" adjustsFontSizeToFit="NO" translatesAutoresizingMaskIntoConstraints="NO" id="jQv-xb-gwu">
                                                            <rect key="frame" x="299" y="0.0" width="44" height="22"/>
                                                            <fontDescription key="fontDescription" style="UICTFontTextStyleBody"/>
                                                            <color key="textColor" systemColor="secondaryLabelColor" red="0.23529411759999999" green="0.23529411759999999" blue="0.26274509800000001" alpha="0.59999999999999998" colorSpace="custom" customColorSpace="sRGB"/>
                                                            <nil key="highlightedColor"/>
                                                        </label>
                                                    </subviews>
                                                </stackView>
<<<<<<< HEAD
                                            </subviews>
                                            <constraints>
                                                <constraint firstItem="7Ik-jE-9pY" firstAttribute="top" secondItem="K4C-xr-ahy" secondAttribute="topMargin" id="jIg-yz-miV"/>
                                                <constraint firstAttribute="bottomMargin" secondItem="7Ik-jE-9pY" secondAttribute="bottom" priority="750" id="jfm-W6-GBM"/>
                                                <constraint firstAttribute="trailingMargin" secondItem="7Ik-jE-9pY" secondAttribute="trailing" id="ly4-CC-Tyg"/>
                                                <constraint firstItem="7Ik-jE-9pY" firstAttribute="leading" secondItem="K4C-xr-ahy" secondAttribute="leadingMargin" id="vWc-4Y-Q9x"/>
                                            </constraints>
                                        </tableViewCellContentView>
                                        <connections>
                                            <outlet property="dateLabel" destination="jQv-xb-gwu" id="wt0-fn-mbg"/>
                                            <outlet property="valueLabel" destination="IRb-Yj-AQH" id="N0V-46-4ME"/>
                                        </connections>
                                    </tableViewCell>
                                    <tableViewCell clipsSubviews="YES" contentMode="scaleToFill" selectionStyle="none" indentationWidth="10" rowHeight="45" id="AUz-zE-m0e">
                                        <rect key="frame" x="0.0" y="312" width="375" height="45"/>
                                        <autoresizingMask key="autoresizingMask"/>
                                        <tableViewCellContentView key="contentView" opaque="NO" clipsSubviews="YES" multipleTouchEnabled="YES" contentMode="center" tableViewCell="AUz-zE-m0e" id="m9w-O9-Oa0">
                                            <rect key="frame" x="0.0" y="0.0" width="375" height="45"/>
                                            <autoresizingMask key="autoresizingMask"/>
                                            <subviews>
                                                <label opaque="NO" userInteractionEnabled="NO" contentMode="left" verticalHuggingPriority="251" text="⚠ Glucose Predicted Below Range" lineBreakMode="tailTruncation" numberOfLines="3" baselineAdjustment="alignBaselines" adjustsFontSizeToFit="NO" translatesAutoresizingMaskIntoConstraints="NO" id="k0g-P7-OVN">
                                                    <rect key="frame" x="24" y="11" width="335" height="34"/>
                                                    <fontDescription key="fontDescription" type="boldSystem" pointSize="14"/>
                                                    <nil key="textColor"/>
                                                    <nil key="highlightedColor"/>
                                                </label>
                                            </subviews>
                                            <constraints>
                                                <constraint firstAttribute="bottom" secondItem="k0g-P7-OVN" secondAttribute="bottom" priority="750" id="Mtj-gF-KgO"/>
                                                <constraint firstAttribute="trailingMargin" secondItem="k0g-P7-OVN" secondAttribute="trailing" id="NQ7-k1-IiH"/>
                                                <constraint firstItem="k0g-P7-OVN" firstAttribute="top" secondItem="m9w-O9-Oa0" secondAttribute="topMargin" id="bg7-XX-ziS"/>
                                                <constraint firstItem="k0g-P7-OVN" firstAttribute="leading" secondItem="m9w-O9-Oa0" secondAttribute="leadingMargin" constant="8" id="kCu-PJ-EXY"/>
                                            </constraints>
                                        </tableViewCellContentView>
                                        <color key="backgroundColor" cocoaTouchSystemColor="tableCellGroupedBackgroundColor"/>
                                    </tableViewCell>
                                    <tableViewCell clipsSubviews="YES" contentMode="scaleToFill" selectionStyle="none" indentationWidth="10" id="DoN-m5-O7j">
                                        <rect key="frame" x="0.0" y="357" width="375" height="44"/>
=======
                                            </subviews>
                                            <constraints>
                                                <constraint firstItem="7Ik-jE-9pY" firstAttribute="top" secondItem="K4C-xr-ahy" secondAttribute="topMargin" id="jIg-yz-miV"/>
                                                <constraint firstAttribute="bottomMargin" secondItem="7Ik-jE-9pY" secondAttribute="bottom" priority="750" id="jfm-W6-GBM"/>
                                                <constraint firstAttribute="trailingMargin" secondItem="7Ik-jE-9pY" secondAttribute="trailing" id="ly4-CC-Tyg"/>
                                                <constraint firstItem="7Ik-jE-9pY" firstAttribute="leading" secondItem="K4C-xr-ahy" secondAttribute="leadingMargin" id="vWc-4Y-Q9x"/>
                                            </constraints>
                                        </tableViewCellContentView>
                                        <connections>
                                            <outlet property="dateLabel" destination="jQv-xb-gwu" id="wt0-fn-mbg"/>
                                            <outlet property="valueLabel" destination="IRb-Yj-AQH" id="N0V-46-4ME"/>
                                        </connections>
                                    </tableViewCell>
                                    <tableViewCell clipsSubviews="YES" contentMode="scaleToFill" selectionStyle="none" indentationWidth="10" rowHeight="45" id="AUz-zE-m0e">
                                        <rect key="frame" x="0.0" y="312" width="375" height="45"/>
>>>>>>> 9c856116
                                        <autoresizingMask key="autoresizingMask"/>
                                        <tableViewCellContentView key="contentView" opaque="NO" clipsSubviews="YES" multipleTouchEnabled="YES" contentMode="center" tableViewCell="AUz-zE-m0e" id="m9w-O9-Oa0">
                                            <rect key="frame" x="0.0" y="0.0" width="375" height="45"/>
                                            <autoresizingMask key="autoresizingMask"/>
                                            <subviews>
<<<<<<< HEAD
                                                <label opaque="NO" userInteractionEnabled="NO" contentMode="left" verticalHuggingPriority="251" text="Recommended" textAlignment="natural" lineBreakMode="tailTruncation" baselineAdjustment="alignBaselines" adjustsFontSizeToFit="NO" translatesAutoresizingMaskIntoConstraints="NO" id="ywT-OR-NnU">
                                                    <rect key="frame" x="16" y="20.5" width="194" height="21"/>
                                                    <fontDescription key="fontDescription" style="UICTFontTextStyleBody"/>
                                                    <nil key="textColor"/>
                                                    <nil key="highlightedColor"/>
                                                </label>
                                                <label opaque="NO" userInteractionEnabled="NO" contentMode="left" horizontalHuggingPriority="251" verticalHuggingPriority="251" text="U" textAlignment="natural" lineBreakMode="tailTruncation" baselineAdjustment="alignBaselines" adjustsFontSizeToFit="NO" translatesAutoresizingMaskIntoConstraints="NO" id="mVz-dr-xLU">
                                                    <rect key="frame" x="346" y="20.5" width="13" height="21"/>
                                                    <accessibility key="accessibilityConfiguration" label="Units"/>
                                                    <fontDescription key="fontDescription" style="UICTFontTextStyleBody"/>
                                                    <color key="textColor" systemColor="secondaryLabelColor" red="0.23529411759999999" green="0.23529411759999999" blue="0.26274509800000001" alpha="0.59999999999999998" colorSpace="custom" customColorSpace="sRGB"/>
                                                    <nil key="highlightedColor"/>
                                                </label>
                                                <label opaque="NO" userInteractionEnabled="NO" contentMode="left" horizontalHuggingPriority="251" verticalHuggingPriority="251" text="" textAlignment="right" lineBreakMode="tailTruncation" baselineAdjustment="alignBaselines" adjustsFontSizeToFit="NO" translatesAutoresizingMaskIntoConstraints="NO" id="5QS-Yf-Pua">
                                                    <rect key="frame" x="218" y="44" width="120" height="0.0"/>
                                                    <constraints>
                                                        <constraint firstAttribute="width" constant="120" id="1mG-Iv-efE"/>
                                                    </constraints>
                                                    <fontDescription key="fontDescription" style="UICTFontTextStyleTitle1"/>
=======
                                                <label opaque="NO" userInteractionEnabled="NO" contentMode="left" verticalHuggingPriority="251" text="⚠ Glucose Predicted Below Range" lineBreakMode="tailTruncation" numberOfLines="3" baselineAdjustment="alignBaselines" adjustsFontSizeToFit="NO" translatesAutoresizingMaskIntoConstraints="NO" id="k0g-P7-OVN">
                                                    <rect key="frame" x="24" y="11" width="335" height="34"/>
                                                    <fontDescription key="fontDescription" type="boldSystem" pointSize="14"/>
>>>>>>> 9c856116
                                                    <nil key="textColor"/>
                                                    <nil key="highlightedColor"/>
                                                </label>
                                            </subviews>
                                            <constraints>
                                                <constraint firstAttribute="bottom" secondItem="k0g-P7-OVN" secondAttribute="bottom" priority="750" id="Mtj-gF-KgO"/>
                                                <constraint firstAttribute="trailingMargin" secondItem="k0g-P7-OVN" secondAttribute="trailing" id="NQ7-k1-IiH"/>
                                                <constraint firstItem="k0g-P7-OVN" firstAttribute="top" secondItem="m9w-O9-Oa0" secondAttribute="topMargin" id="bg7-XX-ziS"/>
                                                <constraint firstItem="k0g-P7-OVN" firstAttribute="leading" secondItem="m9w-O9-Oa0" secondAttribute="leadingMargin" constant="8" id="kCu-PJ-EXY"/>
                                            </constraints>
                                        </tableViewCellContentView>
                                        <color key="backgroundColor" cocoaTouchSystemColor="tableCellGroupedBackgroundColor"/>
                                    </tableViewCell>
<<<<<<< HEAD
                                    <tableViewCell clipsSubviews="YES" contentMode="scaleToFill" selectionStyle="none" indentationWidth="10" id="us0-UE-Wqz">
                                        <rect key="frame" x="0.0" y="401" width="375" height="44"/>
=======
                                    <tableViewCell clipsSubviews="YES" contentMode="scaleToFill" selectionStyle="none" indentationWidth="10" rowHeight="140" id="w0w-Ou-mxd">
                                        <rect key="frame" x="0.0" y="357" width="375" height="140"/>
>>>>>>> 9c856116
                                        <autoresizingMask key="autoresizingMask"/>
                                        <tableViewCellContentView key="contentView" opaque="NO" clipsSubviews="YES" multipleTouchEnabled="YES" contentMode="center" tableViewCell="w0w-Ou-mxd" id="1LZ-mo-4hj">
                                            <rect key="frame" x="0.0" y="0.0" width="375" height="140"/>
                                            <autoresizingMask key="autoresizingMask"/>
                                            <subviews>
<<<<<<< HEAD
                                                <label opaque="NO" userInteractionEnabled="NO" contentMode="left" verticalHuggingPriority="251" text="Bolus" textAlignment="natural" lineBreakMode="tailTruncation" baselineAdjustment="alignBaselines" adjustsFontSizeToFit="NO" translatesAutoresizingMaskIntoConstraints="NO" id="5oA-6d-ZTL">
                                                    <rect key="frame" x="16" y="19.5" width="194" height="21"/>
                                                    <fontDescription key="fontDescription" style="UICTFontTextStyleBody"/>
                                                    <nil key="textColor"/>
                                                    <nil key="highlightedColor"/>
                                                </label>
                                                <textField opaque="NO" clipsSubviews="YES" contentMode="scaleToFill" contentHorizontalAlignment="left" contentVerticalAlignment="center" placeholder="0.0" textAlignment="right" minimumFontSize="17" translatesAutoresizingMaskIntoConstraints="NO" id="7LT-50-ZzK">
                                                    <rect key="frame" x="218" y="9" width="120" height="35"/>
                                                    <accessibility key="accessibilityConfiguration" label="Bolus Amount"/>
=======
                                                <label opaque="NO" userInteractionEnabled="NO" contentMode="left" horizontalHuggingPriority="251" verticalHuggingPriority="251" text="Bolus" textAlignment="natural" lineBreakMode="tailTruncation" baselineAdjustment="alignBaselines" adjustsFontSizeToFit="NO" translatesAutoresizingMaskIntoConstraints="NO" id="Yzb-RE-bfd">
                                                    <rect key="frame" x="16" y="11" width="45" height="19"/>
                                                    <fontDescription key="fontDescription" style="UICTFontTextStyleHeadline"/>
                                                    <nil key="textColor"/>
                                                    <nil key="highlightedColor"/>
                                                </label>
                                                <view contentMode="scaleToFill" translatesAutoresizingMaskIntoConstraints="NO" id="3tX-86-zhq" customClass="SegmentedGaugeBarView" customModule="LoopKitUI">
                                                    <rect key="frame" x="71" y="34" width="233.5" height="36"/>
>>>>>>> 9c856116
                                                    <constraints>
                                                        <constraint firstAttribute="height" constant="36" id="lSZ-5d-6t1"/>
                                                    </constraints>
<<<<<<< HEAD
                                                    <fontDescription key="fontDescription" style="UICTFontTextStyleTitle1"/>
                                                    <textInputTraits key="textInputTraits" keyboardType="decimalPad" returnKeyType="done"/>
                                                    <connections>
                                                        <outlet property="delegate" destination="WhH-Np-jCn" id="Yfy-61-ebN"/>
                                                    </connections>
                                                </textField>
                                                <label opaque="NO" userInteractionEnabled="NO" contentMode="left" horizontalHuggingPriority="251" verticalHuggingPriority="251" text="U" textAlignment="natural" lineBreakMode="tailTruncation" baselineAdjustment="alignBaselines" adjustsFontSizeToFit="NO" translatesAutoresizingMaskIntoConstraints="NO" id="BR0-dr-Fj2">
                                                    <rect key="frame" x="346" y="19.5" width="13" height="21"/>
                                                    <accessibility key="accessibilityConfiguration" label="Units"/>
                                                    <fontDescription key="fontDescription" style="UICTFontTextStyleBody"/>
                                                    <color key="textColor" systemColor="secondaryLabelColor" red="0.23529411759999999" green="0.23529411759999999" blue="0.26274509800000001" alpha="0.59999999999999998" colorSpace="custom" customColorSpace="sRGB"/>
                                                    <nil key="highlightedColor"/>
                                                </label>
                                            </subviews>
                                            <constraints>
                                                <constraint firstItem="7LT-50-ZzK" firstAttribute="leading" secondItem="5oA-6d-ZTL" secondAttribute="trailing" constant="8" symbolic="YES" id="3rt-IF-gyD"/>
                                                <constraint firstItem="BR0-dr-Fj2" firstAttribute="leading" secondItem="7LT-50-ZzK" secondAttribute="trailing" constant="8" symbolic="YES" id="41Z-wK-yXU"/>
                                                <constraint firstItem="BR0-dr-Fj2" firstAttribute="baseline" secondItem="5oA-6d-ZTL" secondAttribute="baseline" id="4lL-OH-zWP"/>
                                                <constraint firstAttribute="trailingMargin" secondItem="BR0-dr-Fj2" secondAttribute="trailing" id="i04-QB-lBe"/>
                                                <constraint firstItem="5oA-6d-ZTL" firstAttribute="leading" secondItem="2fI-OE-GLU" secondAttribute="leadingMargin" id="jCV-FM-NKm"/>
                                                <constraint firstItem="7LT-50-ZzK" firstAttribute="baseline" secondItem="5oA-6d-ZTL" secondAttribute="baseline" id="k92-YW-eLr"/>
                                                <constraint firstAttribute="bottom" secondItem="7LT-50-ZzK" secondAttribute="bottom" priority="750" id="tai-o0-L5Z"/>
=======
                                                    <userDefinedRuntimeAttributes>
                                                        <userDefinedRuntimeAttribute type="number" keyPath="numberOfSegments">
                                                            <integer key="value" value="1"/>
                                                        </userDefinedRuntimeAttribute>
                                                        <userDefinedRuntimeAttribute type="number" keyPath="borderWidth">
                                                            <real key="value" value="2"/>
                                                        </userDefinedRuntimeAttribute>
                                                        <userDefinedRuntimeAttribute type="color" keyPath="borderColor">
                                                            <color key="value" systemColor="systemGrayColor" red="0.5568627451" green="0.5568627451" blue="0.57647058819999997" alpha="1" colorSpace="custom" customColorSpace="sRGB"/>
                                                        </userDefinedRuntimeAttribute>
                                                        <userDefinedRuntimeAttribute type="number" keyPath="progress">
                                                            <real key="value" value="0.0"/>
                                                        </userDefinedRuntimeAttribute>
                                                        <userDefinedRuntimeAttribute type="color" keyPath="startColor">
                                                            <color key="value" name="Lightened Insulin"/>
                                                        </userDefinedRuntimeAttribute>
                                                        <userDefinedRuntimeAttribute type="color" keyPath="endColor">
                                                            <color key="value" name="insulin"/>
                                                        </userDefinedRuntimeAttribute>
                                                    </userDefinedRuntimeAttributes>
                                                </view>
                                                <stackView opaque="NO" contentMode="scaleToFill" axis="vertical" distribution="fillProportionally" alignment="center" spacing="2" translatesAutoresizingMaskIntoConstraints="NO" id="aqv-P5-pei">
                                                    <rect key="frame" x="249.5" y="74" width="109.5" height="55"/>
                                                    <subviews>
                                                        <label opaque="NO" userInteractionEnabled="NO" contentMode="left" horizontalHuggingPriority="251" verticalHuggingPriority="251" text="Recommended" textAlignment="natural" lineBreakMode="tailTruncation" baselineAdjustment="alignBaselines" adjustsFontSizeToFit="NO" translatesAutoresizingMaskIntoConstraints="NO" id="zEc-8q-uPq">
                                                            <rect key="frame" x="0.0" y="0.0" width="109.5" height="19.5"/>
                                                            <fontDescription key="fontDescription" style="UICTFontTextStyleCallout"/>
                                                            <nil key="textColor"/>
                                                            <nil key="highlightedColor"/>
                                                        </label>
                                                        <stackView opaque="NO" contentMode="scaleToFill" distribution="fillProportionally" alignment="firstBaseline" spacing="2" translatesAutoresizingMaskIntoConstraints="NO" id="iA9-cG-AL5">
                                                            <rect key="frame" x="18.5" y="21.5" width="72.5" height="33.5"/>
                                                            <subviews>
                                                                <label opaque="NO" userInteractionEnabled="NO" contentMode="left" horizontalHuggingPriority="251" verticalHuggingPriority="251" text="3.65" textAlignment="natural" lineBreakMode="tailTruncation" baselineAdjustment="alignBaselines" adjustsFontSizeToFit="NO" translatesAutoresizingMaskIntoConstraints="NO" id="MbG-r4-Hnf">
                                                                    <rect key="frame" x="0.0" y="0.0" width="58" height="33.5"/>
                                                                    <fontDescription key="fontDescription" style="UICTFontTextStyleTitle1"/>
                                                                    <nil key="textColor"/>
                                                                    <nil key="highlightedColor"/>
                                                                </label>
                                                                <label opaque="NO" userInteractionEnabled="NO" contentMode="left" horizontalHuggingPriority="251" verticalHuggingPriority="251" text="U" textAlignment="natural" lineBreakMode="tailTruncation" baselineAdjustment="alignBaselines" adjustsFontSizeToFit="NO" translatesAutoresizingMaskIntoConstraints="NO" id="Ws1-Ah-QbF">
                                                                    <rect key="frame" x="60" y="10.5" width="12.5" height="20.5"/>
                                                                    <accessibility key="accessibilityConfiguration" label="Units"/>
                                                                    <fontDescription key="fontDescription" style="UICTFontTextStyleBody"/>
                                                                    <color key="textColor" systemColor="secondaryLabelColor" red="0.23529411759999999" green="0.23529411759999999" blue="0.26274509800000001" alpha="0.59999999999999998" colorSpace="custom" customColorSpace="sRGB"/>
                                                                    <nil key="highlightedColor"/>
                                                                </label>
                                                            </subviews>
                                                        </stackView>
                                                    </subviews>
                                                    <gestureRecognizers/>
                                                    <connections>
                                                        <outletCollection property="gestureRecognizers" destination="gDj-DG-u4H" appends="YES" id="hMn-wv-2gS"/>
                                                    </connections>
                                                </stackView>
                                                <stackView opaque="NO" contentMode="scaleToFill" axis="vertical" distribution="fillProportionally" alignment="center" spacing="2" translatesAutoresizingMaskIntoConstraints="NO" id="Q1e-9V-y8j">
                                                    <rect key="frame" x="16" y="74" width="109.5" height="55.5"/>
                                                    <subviews>
                                                        <label opaque="NO" userInteractionEnabled="NO" contentMode="left" horizontalHuggingPriority="251" verticalHuggingPriority="251" text="Entered" textAlignment="natural" lineBreakMode="tailTruncation" baselineAdjustment="alignBaselines" adjustsFontSizeToFit="NO" translatesAutoresizingMaskIntoConstraints="NO" id="Sv6-Dl-14D">
                                                            <rect key="frame" x="26.5" y="0.0" width="56.5" height="19.5"/>
                                                            <fontDescription key="fontDescription" style="UICTFontTextStyleCallout"/>
                                                            <nil key="textColor"/>
                                                            <nil key="highlightedColor"/>
                                                        </label>
                                                        <stackView opaque="NO" contentMode="scaleToFill" distribution="fillProportionally" alignment="firstBaseline" spacing="2" translatesAutoresizingMaskIntoConstraints="NO" id="09w-w4-dpB">
                                                            <rect key="frame" x="26.5" y="21.5" width="56.5" height="34"/>
                                                            <subviews>
                                                                <textField opaque="NO" contentMode="scaleToFill" contentHorizontalAlignment="left" contentVerticalAlignment="center" placeholder="0.0" textAlignment="right" adjustsFontSizeToFit="NO" minimumFontSize="17" translatesAutoresizingMaskIntoConstraints="NO" id="l05-Sh-Ges">
                                                                    <rect key="frame" x="0.0" y="0.0" width="42" height="34"/>
                                                                    <constraints>
                                                                        <constraint firstAttribute="width" relation="lessThanOrEqual" constant="120" id="Y3a-tk-4mb"/>
                                                                    </constraints>
                                                                    <fontDescription key="fontDescription" style="UICTFontTextStyleTitle1"/>
                                                                    <textInputTraits key="textInputTraits" keyboardType="decimalPad"/>
                                                                    <connections>
                                                                        <outlet property="delegate" destination="WhH-Np-jCn" id="eNY-TP-O7s"/>
                                                                    </connections>
                                                                </textField>
                                                                <label opaque="NO" userInteractionEnabled="NO" contentMode="left" horizontalHuggingPriority="251" verticalHuggingPriority="251" text="U" textAlignment="natural" lineBreakMode="tailTruncation" baselineAdjustment="alignBaselines" adjustsFontSizeToFit="NO" translatesAutoresizingMaskIntoConstraints="NO" id="REm-Ge-RSe">
                                                                    <rect key="frame" x="44" y="11" width="12.5" height="20.5"/>
                                                                    <accessibility key="accessibilityConfiguration" label="Units"/>
                                                                    <fontDescription key="fontDescription" style="UICTFontTextStyleBody"/>
                                                                    <color key="textColor" systemColor="secondaryLabelColor" red="0.23529411759999999" green="0.23529411759999999" blue="0.26274509800000001" alpha="0.59999999999999998" colorSpace="custom" customColorSpace="sRGB"/>
                                                                    <nil key="highlightedColor"/>
                                                                </label>
                                                            </subviews>
                                                        </stackView>
                                                    </subviews>
                                                </stackView>
                                                <view contentMode="scaleToFill" placeholderIntrinsicWidth="28" placeholderIntrinsicHeight="28" translatesAutoresizingMaskIntoConstraints="NO" id="N2V-15-2Uj" customClass="OverrideBadgeView" customModule="Loop" customModuleProvider="target">
                                                    <rect key="frame" x="232" y="98.5" width="28" height="28"/>
                                                    <color key="backgroundColor" systemColor="systemBackgroundColor" cocoaTouchSystemColor="whiteColor"/>
                                                </view>
                                            </subviews>
                                            <constraints>
                                                <constraint firstItem="Yzb-RE-bfd" firstAttribute="top" secondItem="1LZ-mo-4hj" secondAttribute="topMargin" id="Anr-hG-7Ge"/>
                                                <constraint firstItem="Yzb-RE-bfd" firstAttribute="leading" secondItem="1LZ-mo-4hj" secondAttribute="leadingMargin" id="EeX-19-hqR"/>
                                                <constraint firstItem="Q1e-9V-y8j" firstAttribute="centerY" secondItem="aqv-P5-pei" secondAttribute="centerY" id="RYC-GM-Wqv"/>
                                                <constraint firstItem="N2V-15-2Uj" firstAttribute="centerY" secondItem="MbG-r4-Hnf" secondAttribute="centerY" id="Sel-c7-OC0"/>
                                                <constraint firstItem="3tX-86-zhq" firstAttribute="leading" secondItem="Q1e-9V-y8j" secondAttribute="centerX" id="UKy-A2-Dlj"/>
                                                <constraint firstItem="aqv-P5-pei" firstAttribute="top" secondItem="3tX-86-zhq" secondAttribute="bottom" constant="4" id="UZ9-A3-K9E"/>
                                                <constraint firstItem="3tX-86-zhq" firstAttribute="centerX" secondItem="1LZ-mo-4hj" secondAttribute="centerX" id="VNd-zx-M2w"/>
                                                <constraint firstAttribute="bottomMargin" secondItem="aqv-P5-pei" secondAttribute="bottom" id="ZHh-0w-I2l"/>
                                                <constraint firstItem="MbG-r4-Hnf" firstAttribute="leading" secondItem="N2V-15-2Uj" secondAttribute="trailing" constant="8" id="lar-Ud-YlY"/>
                                                <constraint firstItem="3tX-86-zhq" firstAttribute="top" secondItem="Yzb-RE-bfd" secondAttribute="bottom" constant="4" id="nSy-Vk-Bqy"/>
                                                <constraint firstAttribute="trailingMargin" secondItem="aqv-P5-pei" secondAttribute="trailing" id="ovg-Qc-B37"/>
                                                <constraint firstItem="Q1e-9V-y8j" firstAttribute="leading" secondItem="1LZ-mo-4hj" secondAttribute="leadingMargin" id="wXs-aV-VwF"/>
                                                <constraint firstItem="aqv-P5-pei" firstAttribute="centerX" secondItem="3tX-86-zhq" secondAttribute="trailing" id="xLL-rK-8h8"/>
>>>>>>> 9c856116
                                            </constraints>
                                        </tableViewCellContentView>
                                        <color key="backgroundColor" cocoaTouchSystemColor="tableCellGroupedBackgroundColor"/>
                                    </tableViewCell>
                                </cells>
                            </tableViewSection>
                        </sections>
                        <connections>
                            <outlet property="dataSource" destination="WhH-Np-jCn" id="OZ6-xo-2GW"/>
                            <outlet property="delegate" destination="WhH-Np-jCn" id="qFt-hY-ODb"/>
                        </connections>
                    </tableView>
                    <navigationItem key="navigationItem" title="Bolus" id="aiu-ZA-zVa"/>
                    <simulatedNavigationBarMetrics key="simulatedTopBarMetrics" prompted="NO"/>
                    <connections>
<<<<<<< HEAD
                        <outlet property="bolusAmountTextField" destination="7LT-50-ZzK" id="qb4-wc-9ib"/>
                        <outlet property="noticeLabel" destination="k0g-P7-OVN" id="Geb-fw-665"/>
                        <outlet property="recommendedBolusAmountLabel" destination="5QS-Yf-Pua" id="0J3-We-D2X"/>
=======
                        <outlet property="bolusAmountGauge" destination="3tX-86-zhq" id="D1V-AT-qag"/>
                        <outlet property="bolusAmountTextField" destination="l05-Sh-Ges" id="xf6-Ey-Cnx"/>
                        <outlet property="noticeLabel" destination="k0g-P7-OVN" id="Geb-fw-665"/>
                        <outlet property="overrideBadgeView" destination="N2V-15-2Uj" id="9Az-l5-T1b"/>
                        <outlet property="recommendedBolusAmountLabel" destination="MbG-r4-Hnf" id="BO8-d2-1Id"/>
>>>>>>> 9c856116
                        <segue destination="xgn-H5-ghO" kind="unwind" identifier="close" unwindAction="unwindFromBolusViewController:" id="xRB-qt-LlE"/>
                    </connections>
                </tableViewController>
                <placeholder placeholderIdentifier="IBFirstResponder" id="KEH-mi-7Jf" userLabel="First Responder" sceneMemberID="firstResponder"/>
                <exit id="xgn-H5-ghO" userLabel="Exit" sceneMemberID="exit"/>
                <tapGestureRecognizer id="gDj-DG-u4H">
                    <connections>
                        <action selector="acceptRecommendedBolus" destination="WhH-Np-jCn" id="lKJ-Dh-uSn"/>
                    </connections>
                </tapGestureRecognizer>
            </objects>
            <point key="canvasLocation" x="1652" y="1167.1664167916042"/>
        </scene>
        <!--Root Navigation Controller-->
        <scene sceneID="1UI-1d-xLb">
            <objects>
                <navigationController automaticallyAdjustsScrollViewInsets="NO" toolbarHidden="NO" id="74s-IX-WF0" customClass="RootNavigationController" customModule="Loop" customModuleProvider="target" sceneMemberID="viewController">
                    <tabBarItem key="tabBarItem" systemItem="mostRecent" id="bDY-ie-wv9"/>
                    <toolbarItems/>
                    <navigationBar key="navigationBar" contentMode="scaleToFill" id="Jzc-8D-hlF">
                        <rect key="frame" x="0.0" y="0.0" width="375" height="44"/>
                        <autoresizingMask key="autoresizingMask"/>
                    </navigationBar>
                    <nil name="viewControllers"/>
                    <toolbar key="toolbar" opaque="NO" clearsContextBeforeDrawing="NO" contentMode="scaleToFill" id="tBa-QS-CwE">
                        <rect key="frame" x="0.0" y="623" width="375" height="44"/>
                        <autoresizingMask key="autoresizingMask"/>
                    </toolbar>
                </navigationController>
                <placeholder placeholderIdentifier="IBFirstResponder" id="AMI-Xa-bA4" userLabel="First Responder" sceneMemberID="firstResponder"/>
            </objects>
            <point key="canvasLocation" x="15" y="-452"/>
        </scene>
        <!--Navigation Controller-->
        <scene sceneID="4kH-I0-mGD">
            <objects>
                <navigationController automaticallyAdjustsScrollViewInsets="NO" id="m6L-HW-ENd" sceneMemberID="viewController">
                    <toolbarItems/>
                    <navigationBar key="navigationBar" contentMode="scaleToFill" id="g59-B7-MLI">
                        <rect key="frame" x="0.0" y="0.0" width="375" height="56"/>
                        <autoresizingMask key="autoresizingMask"/>
                    </navigationBar>
                    <nil name="viewControllers"/>
                    <connections>
                        <segue destination="WhH-Np-jCn" kind="relationship" relationship="rootViewController" id="3MQ-PQ-Ot4"/>
                    </connections>
                </navigationController>
                <placeholder placeholderIdentifier="IBFirstResponder" id="VQT-96-wh7" userLabel="First Responder" sceneMemberID="firstResponder"/>
            </objects>
            <point key="canvasLocation" x="840" y="1168"/>
        </scene>
        <!--Navigation Controller-->
        <scene sceneID="NT7-CC-bRN">
            <objects>
                <navigationController automaticallyAdjustsScrollViewInsets="NO" id="YJ1-01-QoA" sceneMemberID="viewController">
                    <toolbarItems/>
                    <navigationBar key="navigationBar" contentMode="scaleToFill" id="G1F-Va-gO2">
                        <rect key="frame" x="0.0" y="0.0" width="375" height="56"/>
                        <autoresizingMask key="autoresizingMask"/>
                    </navigationBar>
                    <nil name="viewControllers"/>
                    <connections>
                        <segue destination="uaV-yr-cIp" kind="relationship" relationship="rootViewController" id="gBt-AH-FnE"/>
                    </connections>
                </navigationController>
                <placeholder placeholderIdentifier="IBFirstResponder" id="3Ql-YC-B6I" userLabel="First Responder" sceneMemberID="firstResponder"/>
            </objects>
            <point key="canvasLocation" x="840" y="325"/>
        </scene>
        <!--Navigation Controller-->
        <scene sceneID="vZz-u1-Q2B">
            <objects>
                <navigationController automaticallyAdjustsScrollViewInsets="NO" id="Fr0-ut-OuL" sceneMemberID="viewController">
                    <toolbarItems/>
                    <navigationBar key="navigationBar" contentMode="scaleToFill" id="5cJ-yb-cD1">
                        <rect key="frame" x="0.0" y="0.0" width="375" height="56"/>
                        <autoresizingMask key="autoresizingMask"/>
                    </navigationBar>
                    <nil name="viewControllers"/>
                    <connections>
                        <segue destination="4cb-Yq-02o" kind="relationship" relationship="rootViewController" id="6BC-rd-2iw"/>
                    </connections>
                </navigationController>
                <placeholder placeholderIdentifier="IBFirstResponder" id="hu2-qg-8CR" userLabel="First Responder" sceneMemberID="firstResponder"/>
            </objects>
            <point key="canvasLocation" x="840" y="1980"/>
        </scene>
        <!--Insulin Model-->
        <scene sceneID="aYb-a3-1ho">
            <objects>
                <tableViewController title="Insulin Model" hidesBottomBarWhenPushed="YES" id="pi6-Dh-72V" customClass="InsulinModelSettingsViewController" customModule="Loop" customModuleProvider="target" sceneMemberID="viewController">
                    <tableView key="view" clipsSubviews="YES" contentMode="scaleToFill" alwaysBounceVertical="YES" dataMode="prototypes" style="plain" separatorStyle="default" rowHeight="44" sectionHeaderHeight="28" sectionFooterHeight="28" id="qMA-N1-7bJ">
                        <rect key="frame" x="0.0" y="0.0" width="375" height="647"/>
                        <autoresizingMask key="autoresizingMask" widthSizable="YES" heightSizable="YES"/>
                        <color key="backgroundColor" systemColor="systemBackgroundColor" cocoaTouchSystemColor="whiteColor"/>
                        <prototypes>
                            <tableViewCell clipsSubviews="YES" contentMode="scaleToFill" preservesSuperviewLayoutMargins="YES" layoutMarginsFollowReadableWidth="YES" selectionStyle="none" indentationWidth="10" reuseIdentifier="ChartTableViewCell" rowHeight="270" id="8pT-uy-G4i" customClass="ChartTableViewCell" customModule="Loop" customModuleProvider="target">
                                <rect key="frame" x="0.0" y="28" width="375" height="270"/>
                                <autoresizingMask key="autoresizingMask"/>
                                <tableViewCellContentView key="contentView" opaque="NO" clipsSubviews="YES" multipleTouchEnabled="YES" contentMode="center" tableViewCell="8pT-uy-G4i" id="LOX-ER-hlk">
                                    <rect key="frame" x="0.0" y="0.0" width="375" height="270"/>
                                    <autoresizingMask key="autoresizingMask"/>
                                    <subviews>
                                        <view contentMode="scaleToFill" translatesAutoresizingMaskIntoConstraints="NO" id="m4y-ya-ryt" customClass="ChartContainerView" customModule="LoopUI">
                                            <rect key="frame" x="0.0" y="11" width="375" height="170"/>
                                            <constraints>
                                                <constraint firstAttribute="height" constant="170" id="6cy-yd-uxX"/>
                                            </constraints>
                                        </view>
                                        <label opaque="NO" userInteractionEnabled="NO" contentMode="left" verticalCompressionResistancePriority="749" textAlignment="natural" lineBreakMode="tailTruncation" numberOfLines="0" baselineAdjustment="alignBaselines" adjustsFontSizeToFit="NO" translatesAutoresizingMaskIntoConstraints="NO" id="PJv-p9-cFe">
                                            <rect key="frame" x="16" y="189" width="343" height="70"/>
                                            <string key="text">An insulin activity model is used to estimate effects of insulin on glucose levels. An accurate model can help prevent insulin stacking and safely recommend corrective treatments.</string>
                                            <fontDescription key="fontDescription" style="UICTFontTextStyleCaption1"/>
                                            <color key="textColor" systemColor="secondaryLabelColor" red="0.23529411759999999" green="0.23529411759999999" blue="0.26274509800000001" alpha="0.59999999999999998" colorSpace="custom" customColorSpace="sRGB"/>
                                            <nil key="highlightedColor"/>
                                        </label>
                                    </subviews>
                                    <constraints>
                                        <constraint firstItem="PJv-p9-cFe" firstAttribute="leading" secondItem="LOX-ER-hlk" secondAttribute="leadingMargin" id="12l-wY-2Jb"/>
                                        <constraint firstItem="m4y-ya-ryt" firstAttribute="leading" secondItem="LOX-ER-hlk" secondAttribute="leading" id="9zX-SB-Ek0"/>
                                        <constraint firstItem="PJv-p9-cFe" firstAttribute="trailing" secondItem="LOX-ER-hlk" secondAttribute="trailingMargin" id="MAw-U5-xhy"/>
                                        <constraint firstAttribute="trailing" secondItem="m4y-ya-ryt" secondAttribute="trailing" id="QpN-4m-mR3"/>
                                        <constraint firstItem="PJv-p9-cFe" firstAttribute="top" secondItem="m4y-ya-ryt" secondAttribute="bottom" constant="8" symbolic="YES" id="eiD-Zk-cYU"/>
                                        <constraint firstAttribute="bottomMargin" secondItem="PJv-p9-cFe" secondAttribute="bottom" priority="750" id="kYb-qM-j9x"/>
                                        <constraint firstItem="m4y-ya-ryt" firstAttribute="top" secondItem="LOX-ER-hlk" secondAttribute="topMargin" id="xmX-K8-HPE"/>
                                    </constraints>
                                </tableViewCellContentView>
                                <connections>
                                    <outlet property="chartContentView" destination="m4y-ya-ryt" id="1a2-ad-5JD"/>
                                </connections>
                            </tableViewCell>
                            <tableViewCell clipsSubviews="YES" contentMode="scaleToFill" preservesSuperviewLayoutMargins="YES" layoutMarginsFollowReadableWidth="YES" selectionStyle="default" accessoryType="checkmark" indentationWidth="10" reuseIdentifier="TitleSubtitleTextFieldTableViewCell" rowHeight="64" id="umk-et-mtJ" customClass="TitleSubtitleTextFieldTableViewCell" customModule="Loop" customModuleProvider="target">
                                <rect key="frame" x="0.0" y="298" width="375" height="64"/>
                                <autoresizingMask key="autoresizingMask"/>
                                <tableViewCellContentView key="contentView" opaque="NO" clipsSubviews="YES" multipleTouchEnabled="YES" contentMode="center" tableViewCell="umk-et-mtJ" id="ecJ-5o-gRU">
                                    <rect key="frame" x="0.0" y="0.0" width="335" height="64"/>
                                    <autoresizingMask key="autoresizingMask"/>
                                    <subviews>
                                        <label opaque="NO" userInteractionEnabled="NO" contentMode="left" horizontalHuggingPriority="750" verticalHuggingPriority="252" verticalCompressionResistancePriority="751" text="Label" textAlignment="natural" lineBreakMode="tailTruncation" numberOfLines="0" baselineAdjustment="alignBaselines" adjustsFontSizeToFit="NO" translatesAutoresizingMaskIntoConstraints="NO" id="cpo-Po-gFM">
                                            <rect key="frame" x="16" y="11" width="42" height="20.5"/>
                                            <fontDescription key="fontDescription" style="UICTFontTextStyleBody"/>
                                            <nil key="textColor"/>
                                            <nil key="highlightedColor"/>
                                        </label>
                                        <label opaque="NO" userInteractionEnabled="NO" contentMode="left" horizontalHuggingPriority="251" verticalHuggingPriority="251" text="Label" textAlignment="natural" lineBreakMode="tailTruncation" numberOfLines="0" baselineAdjustment="alignBaselines" adjustsFontSizeToFit="NO" translatesAutoresizingMaskIntoConstraints="NO" id="l7l-mw-Oc9">
                                            <rect key="frame" x="16" y="33.5" width="311" height="19.5"/>
                                            <fontDescription key="fontDescription" style="UICTFontTextStyleFootnote"/>
                                            <nil key="textColor"/>
                                            <nil key="highlightedColor"/>
                                        </label>
                                        <textField opaque="NO" clipsSubviews="YES" contentMode="scaleToFill" contentHorizontalAlignment="left" contentVerticalAlignment="center" text="4 hour" textAlignment="right" adjustsFontSizeToFit="NO" minimumFontSize="17" translatesAutoresizingMaskIntoConstraints="NO" id="Wk3-xv-IM5">
                                            <rect key="frame" x="66" y="10.5" width="261" height="22"/>
                                            <fontDescription key="fontDescription" style="UICTFontTextStyleBody"/>
                                            <textInputTraits key="textInputTraits"/>
                                        </textField>
                                    </subviews>
                                    <constraints>
                                        <constraint firstItem="l7l-mw-Oc9" firstAttribute="leading" secondItem="ecJ-5o-gRU" secondAttribute="leadingMargin" id="3ft-dm-HjK"/>
                                        <constraint firstItem="l7l-mw-Oc9" firstAttribute="top" secondItem="cpo-Po-gFM" secondAttribute="bottom" constant="2" id="CcR-Cv-wWY"/>
                                        <constraint firstItem="Wk3-xv-IM5" firstAttribute="baseline" secondItem="cpo-Po-gFM" secondAttribute="baseline" id="Eqx-AE-J5n"/>
                                        <constraint firstAttribute="trailingMargin" secondItem="l7l-mw-Oc9" secondAttribute="trailing" id="HiJ-Ru-8jv"/>
                                        <constraint firstAttribute="bottomMargin" secondItem="l7l-mw-Oc9" secondAttribute="bottom" id="cQS-1x-mvF"/>
                                        <constraint firstItem="cpo-Po-gFM" firstAttribute="leading" secondItem="ecJ-5o-gRU" secondAttribute="leadingMargin" id="jLc-QH-LZR"/>
                                        <constraint firstItem="cpo-Po-gFM" firstAttribute="top" secondItem="ecJ-5o-gRU" secondAttribute="topMargin" id="jbm-L2-olt"/>
                                        <constraint firstAttribute="trailingMargin" relation="greaterThanOrEqual" secondItem="cpo-Po-gFM" secondAttribute="trailing" priority="750" id="k3R-LK-YV9"/>
                                        <constraint firstItem="Wk3-xv-IM5" firstAttribute="trailing" secondItem="ecJ-5o-gRU" secondAttribute="trailingMargin" id="twQ-h6-cPp"/>
                                        <constraint firstItem="Wk3-xv-IM5" firstAttribute="leading" secondItem="cpo-Po-gFM" secondAttribute="trailing" constant="8" symbolic="YES" id="u0z-SP-YcO"/>
                                    </constraints>
                                </tableViewCellContentView>
                                <connections>
                                    <outlet property="subtitleLabel" destination="l7l-mw-Oc9" id="bbv-Fj-q1z"/>
                                    <outlet property="textField" destination="Wk3-xv-IM5" id="oU0-sB-n0D"/>
                                    <outlet property="titleLabel" destination="cpo-Po-gFM" id="8Ok-PU-Bx4"/>
                                </connections>
                            </tableViewCell>
                        </prototypes>
                        <connections>
                            <outlet property="dataSource" destination="pi6-Dh-72V" id="6vm-ov-Oi7"/>
                            <outlet property="delegate" destination="pi6-Dh-72V" id="nPH-IM-5sk"/>
                        </connections>
                    </tableView>
                    <connections>
                        <outlet property="durationPicker" destination="Nsn-Eh-Q51" id="4z5-GH-8j1"/>
                    </connections>
                </tableViewController>
                <placeholder placeholderIdentifier="IBFirstResponder" id="JUq-JL-nn0" userLabel="First Responder" sceneMemberID="firstResponder"/>
                <datePicker contentMode="scaleToFill" contentHorizontalAlignment="center" contentVerticalAlignment="center" datePickerMode="countDownTimer" countDownDuration="14400" minuteInterval="15" useCurrentDate="NO" id="Nsn-Eh-Q51">
                    <rect key="frame" x="0.0" y="0.0" width="375" height="216"/>
                    <autoresizingMask key="autoresizingMask" widthSizable="YES" flexibleMaxY="YES"/>
                </datePicker>
            </objects>
            <point key="canvasLocation" x="2477.5999999999999" y="1978.56071964018"/>
        </scene>
        <!--OverrideSelectionViewController-->
        <scene sceneID="O3A-Oa-kvc">
            <objects>
                <viewControllerPlaceholder storyboardName="OverrideSelectionViewController" bundleIdentifier="com.loopkit.LoopKitUI" id="n4Q-tf-UqN" sceneMemberID="viewController"/>
                <placeholder placeholderIdentifier="IBFirstResponder" id="bU3-Ra-HmR" userLabel="First Responder" sceneMemberID="firstResponder"/>
            </objects>
            <point key="canvasLocation" x="1146" y="-49"/>
        </scene>
        <!--Add/Edit Carb Entry-->
        <scene sceneID="ie7-1g-0ay">
            <objects>
                <tableViewController storyboardIdentifier="CarbEntryViewController" id="uaV-yr-cIp" customClass="CarbEntryViewController" customModule="Loop" customModuleProvider="target" sceneMemberID="viewController">
                    <tableView key="view" clipsSubviews="YES" contentMode="scaleToFill" alwaysBounceVertical="YES" keyboardDismissMode="onDrag" dataMode="prototypes" style="grouped" separatorStyle="default" rowHeight="44" sectionHeaderHeight="18" sectionFooterHeight="18" id="jax-JK-7ji">
                        <rect key="frame" x="0.0" y="0.0" width="375" height="667"/>
                        <autoresizingMask key="autoresizingMask" widthSizable="YES" heightSizable="YES"/>
                        <color key="backgroundColor" cocoaTouchSystemColor="groupTableViewBackgroundColor"/>
                        <prototypes>
                            <tableViewCell clipsSubviews="YES" contentMode="scaleToFill" selectionStyle="default" indentationWidth="10" reuseIdentifier="DecimalTextFieldTableViewCell" id="zy0-gK-nts" customClass="DecimalTextFieldTableViewCell" customModule="LoopKitUI">
                                <rect key="frame" x="0.0" y="55.5" width="375" height="44"/>
                                <autoresizingMask key="autoresizingMask"/>
                                <tableViewCellContentView key="contentView" opaque="NO" clipsSubviews="YES" multipleTouchEnabled="YES" contentMode="center" tableViewCell="zy0-gK-nts" id="xJK-Hq-Xwl">
                                    <rect key="frame" x="0.0" y="0.0" width="375" height="44"/>
                                    <autoresizingMask key="autoresizingMask"/>
                                    <subviews>
                                        <textField opaque="NO" clipsSubviews="YES" contentMode="scaleToFill" contentHorizontalAlignment="left" contentVerticalAlignment="center" placeholder="0" textAlignment="right" minimumFontSize="17" translatesAutoresizingMaskIntoConstraints="NO" id="Yf6-fw-Gex">
                                            <rect key="frame" x="171.5" y="15" width="175.5" height="14"/>
                                            <color key="textColor" systemColor="secondaryLabelColor" red="0.23529411759999999" green="0.23529411759999999" blue="0.26274509800000001" alpha="0.59999999999999998" colorSpace="custom" customColorSpace="sRGB"/>
                                            <fontDescription key="fontDescription" style="UICTFontTextStyleBody"/>
                                            <textInputTraits key="textInputTraits" keyboardType="decimalPad" returnKeyType="next"/>
                                        </textField>
                                        <label opaque="NO" userInteractionEnabled="NO" contentMode="left" horizontalHuggingPriority="251" verticalHuggingPriority="251" text="g" textAlignment="natural" lineBreakMode="tailTruncation" baselineAdjustment="alignBaselines" adjustsFontSizeToFit="NO" translatesAutoresizingMaskIntoConstraints="NO" id="0RV-d5-muE">
                                            <rect key="frame" x="349" y="11.5" width="10" height="20.5"/>
                                            <fontDescription key="fontDescription" style="UICTFontTextStyleBody"/>
                                            <color key="textColor" systemColor="secondaryLabelColor" red="0.23529411759999999" green="0.23529411759999999" blue="0.26274509800000001" alpha="0.59999999999999998" colorSpace="custom" customColorSpace="sRGB"/>
                                            <nil key="highlightedColor"/>
                                        </label>
                                        <label opaque="NO" userInteractionEnabled="NO" contentMode="left" horizontalHuggingPriority="251" verticalHuggingPriority="251" text="Amount Consumed" textAlignment="natural" lineBreakMode="tailTruncation" baselineAdjustment="alignBaselines" adjustsFontSizeToFit="NO" translatesAutoresizingMaskIntoConstraints="NO" id="Wx8-Tf-FnG">
                                            <rect key="frame" x="16" y="12" width="147.5" height="20.5"/>
                                            <fontDescription key="fontDescription" style="UICTFontTextStyleBody"/>
                                            <nil key="textColor"/>
                                            <nil key="highlightedColor"/>
                                        </label>
                                    </subviews>
                                    <constraints>
                                        <constraint firstAttribute="trailingMargin" secondItem="0RV-d5-muE" secondAttribute="trailing" id="5ig-eI-Qp4"/>
                                        <constraint firstItem="Yf6-fw-Gex" firstAttribute="centerY" secondItem="xJK-Hq-Xwl" secondAttribute="centerY" id="Iur-dR-8j7"/>
                                        <constraint firstItem="Wx8-Tf-FnG" firstAttribute="centerY" secondItem="xJK-Hq-Xwl" secondAttribute="centerY" id="J8n-Rd-ZSV"/>
                                        <constraint firstItem="0RV-d5-muE" firstAttribute="baseline" secondItem="Yf6-fw-Gex" secondAttribute="baseline" id="PTB-M8-Rxd"/>
                                        <constraint firstItem="Wx8-Tf-FnG" firstAttribute="leading" secondItem="xJK-Hq-Xwl" secondAttribute="leadingMargin" id="Z4I-Tc-FfW"/>
                                        <constraint firstItem="Yf6-fw-Gex" firstAttribute="leading" secondItem="Wx8-Tf-FnG" secondAttribute="trailing" constant="8" symbolic="YES" id="c86-ff-8K1"/>
                                        <constraint firstItem="0RV-d5-muE" firstAttribute="leading" secondItem="Yf6-fw-Gex" secondAttribute="trailing" constant="2" id="gQs-8p-S42"/>
                                        <constraint firstItem="Yf6-fw-Gex" firstAttribute="top" secondItem="xJK-Hq-Xwl" secondAttribute="topMargin" constant="4" id="qX6-8d-uzN"/>
                                        <constraint firstAttribute="bottomMargin" secondItem="Yf6-fw-Gex" secondAttribute="bottom" priority="750" constant="4" id="zcr-8m-ilQ"/>
                                    </constraints>
                                </tableViewCellContentView>
                                <connections>
                                    <outlet property="textField" destination="Yf6-fw-Gex" id="2s1-dP-bWM"/>
                                    <outlet property="unitLabel" destination="0RV-d5-muE" id="MDY-Mq-CIs"/>
                                </connections>
                            </tableViewCell>
                            <tableViewCell clipsSubviews="YES" contentMode="scaleToFill" selectionStyle="default" indentationWidth="10" reuseIdentifier="TextFieldTableViewCell" id="vYF-Gy-b4w" customClass="TextFieldTableViewCell" customModule="LoopKitUI">
                                <rect key="frame" x="0.0" y="99.5" width="375" height="44"/>
                                <autoresizingMask key="autoresizingMask"/>
                                <tableViewCellContentView key="contentView" opaque="NO" clipsSubviews="YES" multipleTouchEnabled="YES" contentMode="center" tableViewCell="vYF-Gy-b4w" id="8uH-nf-jdg">
                                    <rect key="frame" x="0.0" y="0.0" width="375" height="44"/>
                                    <autoresizingMask key="autoresizingMask"/>
                                    <subviews>
                                        <textField opaque="NO" contentMode="scaleToFill" verticalCompressionResistancePriority="751" contentHorizontalAlignment="left" contentVerticalAlignment="center" textAlignment="right" minimumFontSize="15" translatesAutoresizingMaskIntoConstraints="NO" id="bSR-8J-y14" customClass="CustomInputTextField" customModule="LoopKitUI">
<<<<<<< HEAD
                                            <rect key="frame" x="105" y="15" width="254" height="25.5"/>
=======
                                            <rect key="frame" x="105" y="15" width="254" height="24"/>
>>>>>>> 9c856116
                                            <color key="textColor" systemColor="secondaryLabelColor" red="0.23529411759999999" green="0.23529411759999999" blue="0.26274509800000001" alpha="0.59999999999999998" colorSpace="custom" customColorSpace="sRGB"/>
                                            <fontDescription key="fontDescription" style="UICTFontTextStyleTitle3"/>
                                            <textInputTraits key="textInputTraits" returnKeyType="next"/>
                                        </textField>
                                        <label opaque="NO" userInteractionEnabled="NO" contentMode="left" horizontalHuggingPriority="251" verticalHuggingPriority="251" horizontalCompressionResistancePriority="751" text="Food Type" textAlignment="natural" lineBreakMode="tailTruncation" baselineAdjustment="alignBaselines" adjustsFontSizeToFit="NO" translatesAutoresizingMaskIntoConstraints="NO" id="qPH-vU-xlu">
                                            <rect key="frame" x="16" y="18" width="81" height="8"/>
                                            <fontDescription key="fontDescription" style="UICTFontTextStyleBody"/>
                                            <nil key="textColor"/>
                                            <nil key="highlightedColor"/>
                                        </label>
                                    </subviews>
                                    <constraints>
                                        <constraint firstItem="bSR-8J-y14" firstAttribute="leading" secondItem="qPH-vU-xlu" secondAttribute="trailing" constant="8" symbolic="YES" id="7Hp-IW-sLr"/>
                                        <constraint firstItem="bSR-8J-y14" firstAttribute="top" secondItem="8uH-nf-jdg" secondAttribute="topMargin" constant="4" id="8JE-nE-2iJ"/>
                                        <constraint firstItem="bSR-8J-y14" firstAttribute="firstBaseline" secondItem="qPH-vU-xlu" secondAttribute="firstBaseline" id="Htv-Rc-pgk"/>
                                        <constraint firstItem="qPH-vU-xlu" firstAttribute="leading" secondItem="8uH-nf-jdg" secondAttribute="leadingMargin" id="Sj1-j0-4xl"/>
                                        <constraint firstAttribute="bottomMargin" secondItem="bSR-8J-y14" secondAttribute="bottom" priority="750" constant="4" id="gbl-Hh-0Cy"/>
                                        <constraint firstItem="qPH-vU-xlu" firstAttribute="centerY" secondItem="8uH-nf-jdg" secondAttribute="centerY" id="j11-9d-0gD"/>
                                        <constraint firstAttribute="trailingMargin" secondItem="bSR-8J-y14" secondAttribute="trailing" id="yMl-eg-rV9"/>
                                    </constraints>
                                </tableViewCellContentView>
                                <connections>
                                    <outlet property="textField" destination="bSR-8J-y14" id="fEa-ir-ztr"/>
                                </connections>
                            </tableViewCell>
                            <tableViewCell clipsSubviews="YES" contentMode="scaleToFill" selectionStyle="default" indentationWidth="10" reuseIdentifier="FoodTypeShortcutCell" id="82i-wy-6Rq" customClass="FoodTypeShortcutCell" customModule="LoopKitUI">
                                <rect key="frame" x="0.0" y="143.5" width="375" height="44"/>
                                <autoresizingMask key="autoresizingMask"/>
                                <tableViewCellContentView key="contentView" opaque="NO" clipsSubviews="YES" multipleTouchEnabled="YES" contentMode="center" tableViewCell="82i-wy-6Rq" id="qXY-LI-Wdv">
                                    <rect key="frame" x="0.0" y="0.0" width="375" height="44"/>
                                    <autoresizingMask key="autoresizingMask"/>
                                    <subviews>
                                        <stackView opaque="NO" contentMode="scaleToFill" distribution="fillEqually" spacing="5" translatesAutoresizingMaskIntoConstraints="NO" id="JU9-mF-bfZ">
                                            <rect key="frame" x="184" y="4" width="175" height="40"/>
                                            <subviews>
                                                <button opaque="NO" contentMode="center" contentHorizontalAlignment="center" contentVerticalAlignment="center" lineBreakMode="middleTruncation" translatesAutoresizingMaskIntoConstraints="NO" id="Fal-Vf-lfh">
                                                    <rect key="frame" x="0.0" y="0.0" width="40" height="40"/>
                                                    <constraints>
                                                        <constraint firstAttribute="width" secondItem="Fal-Vf-lfh" secondAttribute="height" multiplier="1:1" id="CHS-xR-VB3"/>
                                                    </constraints>
                                                    <fontDescription key="fontDescription" style="UICTFontTextStyleTitle3"/>
                                                    <inset key="contentEdgeInsets" minX="2" minY="0.0" maxX="0.0" maxY="0.0"/>
                                                    <state key="normal" title="🍭"/>
                                                    <state key="selected" backgroundImage="Oval Selection"/>
                                                    <state key="highlighted" backgroundImage="Oval Selection"/>
                                                    <connections>
                                                        <action selector="buttonTapped:" destination="82i-wy-6Rq" eventType="touchUpInside" id="CFp-H5-UEx"/>
                                                    </connections>
                                                </button>
                                                <button opaque="NO" contentMode="center" contentHorizontalAlignment="center" contentVerticalAlignment="center" lineBreakMode="middleTruncation" translatesAutoresizingMaskIntoConstraints="NO" id="QhO-Yi-AqQ">
                                                    <rect key="frame" x="45" y="0.0" width="40" height="40"/>
                                                    <constraints>
                                                        <constraint firstAttribute="width" secondItem="QhO-Yi-AqQ" secondAttribute="height" multiplier="1:1" id="aXD-oi-7FU"/>
                                                    </constraints>
                                                    <fontDescription key="fontDescription" style="UICTFontTextStyleTitle3"/>
                                                    <inset key="contentEdgeInsets" minX="3" minY="0.0" maxX="0.0" maxY="0.0"/>
                                                    <state key="normal" title="🌮"/>
                                                    <state key="selected" backgroundImage="Oval Selection"/>
                                                    <state key="highlighted" backgroundImage="Oval Selection"/>
                                                    <connections>
                                                        <action selector="buttonTapped:" destination="82i-wy-6Rq" eventType="touchUpInside" id="pam-bO-qBW"/>
                                                    </connections>
                                                </button>
                                                <button opaque="NO" contentMode="center" contentHorizontalAlignment="center" contentVerticalAlignment="center" lineBreakMode="middleTruncation" translatesAutoresizingMaskIntoConstraints="NO" id="xl9-Wc-Pdu">
                                                    <rect key="frame" x="90" y="0.0" width="40" height="40"/>
                                                    <constraints>
                                                        <constraint firstAttribute="width" secondItem="xl9-Wc-Pdu" secondAttribute="height" multiplier="1:1" id="N7U-jg-hZs"/>
                                                    </constraints>
                                                    <fontDescription key="fontDescription" style="UICTFontTextStyleTitle3"/>
                                                    <inset key="contentEdgeInsets" minX="3" minY="0.0" maxX="0.0" maxY="0.0"/>
                                                    <state key="normal" title="🍕"/>
                                                    <state key="selected" backgroundImage="Oval Selection"/>
                                                    <state key="highlighted" backgroundImage="Oval Selection"/>
                                                    <connections>
                                                        <action selector="buttonTapped:" destination="82i-wy-6Rq" eventType="touchUpInside" id="94s-hT-7Li"/>
                                                    </connections>
                                                </button>
                                                <button opaque="NO" contentMode="center" contentHorizontalAlignment="center" contentVerticalAlignment="center" lineBreakMode="middleTruncation" translatesAutoresizingMaskIntoConstraints="NO" id="Qe9-uc-vPR">
                                                    <rect key="frame" x="135" y="0.0" width="40" height="40"/>
                                                    <constraints>
                                                        <constraint firstAttribute="width" secondItem="Qe9-uc-vPR" secondAttribute="height" multiplier="1:1" id="cPG-uR-FzN"/>
                                                    </constraints>
                                                    <fontDescription key="fontDescription" style="UICTFontTextStyleTitle3"/>
                                                    <inset key="contentEdgeInsets" minX="3" minY="0.0" maxX="0.0" maxY="0.0"/>
                                                    <state key="normal" title="🍽"/>
                                                    <state key="selected" backgroundImage="Oval Selection"/>
                                                    <state key="highlighted" backgroundImage="Oval Selection"/>
                                                    <connections>
                                                        <action selector="buttonTapped:" destination="82i-wy-6Rq" eventType="touchUpInside" id="jsn-tL-464"/>
                                                    </connections>
                                                </button>
                                            </subviews>
                                            <constraints>
                                                <constraint firstAttribute="height" relation="greaterThanOrEqual" constant="40" id="dYB-lS-aaa"/>
                                            </constraints>
                                        </stackView>
                                        <label opaque="NO" userInteractionEnabled="NO" contentMode="left" horizontalHuggingPriority="251" verticalHuggingPriority="251" horizontalCompressionResistancePriority="751" text="Food Type" textAlignment="natural" lineBreakMode="tailTruncation" baselineAdjustment="alignBaselines" adjustsFontSizeToFit="NO" translatesAutoresizingMaskIntoConstraints="NO" id="ap1-M6-naG">
                                            <rect key="frame" x="16" y="12" width="81" height="20.5"/>
                                            <fontDescription key="fontDescription" style="UICTFontTextStyleBody"/>
                                            <nil key="textColor"/>
                                            <nil key="highlightedColor"/>
                                        </label>
                                    </subviews>
                                    <constraints>
                                        <constraint firstItem="JU9-mF-bfZ" firstAttribute="leading" relation="greaterThanOrEqual" secondItem="ap1-M6-naG" secondAttribute="trailing" constant="8" symbolic="YES" id="2cN-Qi-yGU"/>
                                        <constraint firstItem="ap1-M6-naG" firstAttribute="leading" secondItem="qXY-LI-Wdv" secondAttribute="leadingMargin" id="EIC-Gp-eek"/>
                                        <constraint firstAttribute="trailingMargin" secondItem="JU9-mF-bfZ" secondAttribute="trailing" id="QCo-Uf-hgG"/>
                                        <constraint firstAttribute="bottom" secondItem="JU9-mF-bfZ" secondAttribute="bottom" priority="750" constant="4" id="RFt-7s-GHS"/>
                                        <constraint firstItem="ap1-M6-naG" firstAttribute="centerY" secondItem="qXY-LI-Wdv" secondAttribute="centerY" id="lrN-vH-HKD"/>
                                        <constraint firstItem="JU9-mF-bfZ" firstAttribute="top" secondItem="qXY-LI-Wdv" secondAttribute="top" constant="4" id="uy5-mY-naT"/>
                                    </constraints>
                                </tableViewCellContentView>
                                <connections>
                                    <outlet property="buttonStack" destination="JU9-mF-bfZ" id="LwI-Sm-WkS"/>
                                </connections>
                            </tableViewCell>
                        </prototypes>
                        <sections/>
                        <connections>
                            <outlet property="dataSource" destination="uaV-yr-cIp" id="2aW-WO-jMF"/>
                            <outlet property="delegate" destination="uaV-yr-cIp" id="Gjn-hI-GtC"/>
                        </connections>
                    </tableView>
                    <navigationItem key="navigationItem" title="Add/Edit Carb Entry" id="Tz7-80-bJ7">
                        <barButtonItem key="leftBarButtonItem" systemItem="cancel" id="H1B-Fq-1uQ">
                            <connections>
                                <segue destination="nyZ-TQ-UTt" kind="unwind" identifier="" unwindAction="unwindFromEditing:" id="KCN-zs-bMh"/>
                            </connections>
                        </barButtonItem>
                    </navigationItem>
                </tableViewController>
                <placeholder placeholderIdentifier="IBFirstResponder" id="eFw-Mb-HwK" userLabel="First Responder" sceneMemberID="firstResponder"/>
                <exit id="nyZ-TQ-UTt" userLabel="Exit" sceneMemberID="exit"/>
            </objects>
            <point key="canvasLocation" x="2458" y="733"/>
        </scene>
    </scenes>
    <inferredMetricsTieBreakers>
        <segue reference="urz-4S-c6I"/>
        <segue reference="viB-eQ-p7y"/>
        <segue reference="PC7-vP-CUY"/>
    </inferredMetricsTieBreakers>
    <resources>
        <image name="Oval Selection" width="21" height="21"/>
        <image name="Pre-Meal" width="29" height="29"/>
        <image name="bolus" width="22" height="24"/>
        <image name="carbs" width="29" height="29"/>
        <image name="settings" width="25" height="40"/>
        <image name="workout" width="30" height="29"/>
        <namedColor name="Lightened Insulin">
            <color red="1" green="0.74900001287460327" blue="0.0" alpha="1" colorSpace="custom" customColorSpace="sRGB"/>
        </namedColor>
        <namedColor name="carbs">
            <color red="0.3880000114440918" green="0.85500001907348633" blue="0.2199999988079071" alpha="1" colorSpace="custom" customColorSpace="sRGB"/>
        </namedColor>
        <namedColor name="insulin">
            <color red="1" green="0.58399999141693115" blue="0.0" alpha="1" colorSpace="custom" customColorSpace="sRGB"/>
        </namedColor>
    </resources>
<<<<<<< HEAD
=======
    <inferredMetricsTieBreakers>
        <segue reference="urz-4S-c6I"/>
        <segue reference="viB-eQ-p7y"/>
        <segue reference="PC7-vP-CUY"/>
    </inferredMetricsTieBreakers>
>>>>>>> 9c856116
</document><|MERGE_RESOLUTION|>--- conflicted
+++ resolved
@@ -1,17 +1,9 @@
 <?xml version="1.0" encoding="UTF-8"?>
-<<<<<<< HEAD
-<document type="com.apple.InterfaceBuilder3.CocoaTouch.Storyboard.XIB" version="3.0" toolsVersion="16096" targetRuntime="iOS.CocoaTouch" propertyAccessControl="none" useAutolayout="YES" useTraitCollections="YES" colorMatched="YES" initialViewController="74s-IX-WF0">
-    <device id="retina4_7" orientation="portrait" appearance="light"/>
-    <dependencies>
-        <deployment identifier="iOS"/>
-        <plugIn identifier="com.apple.InterfaceBuilder.IBCocoaTouchPlugin" version="16086"/>
-=======
 <document type="com.apple.InterfaceBuilder3.CocoaTouch.Storyboard.XIB" version="3.0" toolsVersion="15705" targetRuntime="iOS.CocoaTouch" propertyAccessControl="none" useAutolayout="YES" useTraitCollections="YES" colorMatched="YES" initialViewController="74s-IX-WF0">
     <device id="retina4_7" orientation="portrait" appearance="light"/>
     <dependencies>
         <deployment identifier="iOS"/>
         <plugIn identifier="com.apple.InterfaceBuilder.IBCocoaTouchPlugin" version="15706"/>
->>>>>>> 9c856116
         <capability name="Named colors" minToolsVersion="9.0"/>
         <capability name="documents saved in the Xcode 8 format" minToolsVersion="8.0"/>
     </dependencies>
@@ -456,15 +448,6 @@
                                             <rect key="frame" x="16" y="11" width="343" height="45"/>
                                             <subviews>
                                                 <stackView opaque="NO" contentMode="scaleToFill" axis="vertical" distribution="fillEqually" spacing="4" translatesAutoresizingMaskIntoConstraints="NO" id="u18-by-vQw">
-<<<<<<< HEAD
-                                                    <rect key="frame" x="0.0" y="0.0" width="303" height="45"/>
-                                                    <subviews>
-                                                        <stackView opaque="NO" contentMode="scaleToFill" translatesAutoresizingMaskIntoConstraints="NO" id="BbA-hn-OkN">
-                                                            <rect key="frame" x="0.0" y="0.0" width="303" height="20.5"/>
-                                                            <subviews>
-                                                                <label opaque="NO" userInteractionEnabled="NO" contentMode="left" verticalHuggingPriority="251" text="Label" textAlignment="natural" lineBreakMode="tailTruncation" baselineAdjustment="alignBaselines" adjustsFontSizeToFit="NO" translatesAutoresizingMaskIntoConstraints="NO" id="ufi-Kj-33k">
-                                                                    <rect key="frame" x="0.0" y="0.0" width="259" height="20.5"/>
-=======
                                                     <rect key="frame" x="0.0" y="0.0" width="343" height="45"/>
                                                     <subviews>
                                                         <stackView opaque="NO" contentMode="scaleToFill" translatesAutoresizingMaskIntoConstraints="NO" id="BbA-hn-OkN">
@@ -472,17 +455,12 @@
                                                             <subviews>
                                                                 <label opaque="NO" userInteractionEnabled="NO" contentMode="left" verticalHuggingPriority="251" text="Label" textAlignment="natural" lineBreakMode="tailTruncation" baselineAdjustment="alignBaselines" adjustsFontSizeToFit="NO" translatesAutoresizingMaskIntoConstraints="NO" id="ufi-Kj-33k">
                                                                     <rect key="frame" x="0.0" y="0.0" width="299" height="20.5"/>
->>>>>>> 9c856116
                                                                     <fontDescription key="fontDescription" style="UICTFontTextStyleBody"/>
                                                                     <nil key="textColor"/>
                                                                     <nil key="highlightedColor"/>
                                                                 </label>
                                                                 <label opaque="NO" multipleTouchEnabled="YES" contentMode="left" horizontalHuggingPriority="251" horizontalCompressionResistancePriority="751" text="Detail" textAlignment="right" lineBreakMode="tailTruncation" baselineAdjustment="alignBaselines" adjustsFontSizeToFit="NO" translatesAutoresizingMaskIntoConstraints="NO" id="aCb-Qs-bpu">
-<<<<<<< HEAD
-                                                                    <rect key="frame" x="259" y="0.0" width="44" height="20.5"/>
-=======
                                                                     <rect key="frame" x="299" y="0.0" width="44" height="20.5"/>
->>>>>>> 9c856116
                                                                     <fontDescription key="fontDescription" style="UICTFontTextStyleBody"/>
                                                                     <color key="textColor" systemColor="secondaryLabelColor" red="0.23529411759999999" green="0.23529411759999999" blue="0.26274509800000001" alpha="0.59999999999999998" colorSpace="custom" customColorSpace="sRGB"/>
                                                                     <nil key="highlightedColor"/>
@@ -490,27 +468,16 @@
                                                             </subviews>
                                                         </stackView>
                                                         <stackView opaque="NO" contentMode="scaleToFill" translatesAutoresizingMaskIntoConstraints="NO" id="xqU-HU-BMs">
-<<<<<<< HEAD
-                                                            <rect key="frame" x="0.0" y="24.5" width="303" height="20.5"/>
-                                                            <subviews>
-                                                                <label opaque="NO" userInteractionEnabled="NO" contentMode="left" verticalHuggingPriority="251" text="Label" textAlignment="natural" lineBreakMode="tailTruncation" baselineAdjustment="alignBaselines" adjustsFontSizeToFit="NO" translatesAutoresizingMaskIntoConstraints="NO" id="Krd-Aa-ret">
-                                                                    <rect key="frame" x="0.0" y="0.0" width="259" height="20.5"/>
-=======
                                                             <rect key="frame" x="0.0" y="24.5" width="343" height="20.5"/>
                                                             <subviews>
                                                                 <label opaque="NO" userInteractionEnabled="NO" contentMode="left" verticalHuggingPriority="251" text="Label" textAlignment="natural" lineBreakMode="tailTruncation" baselineAdjustment="alignBaselines" adjustsFontSizeToFit="NO" translatesAutoresizingMaskIntoConstraints="NO" id="Krd-Aa-ret">
                                                                     <rect key="frame" x="0.0" y="0.0" width="299" height="20.5"/>
->>>>>>> 9c856116
                                                                     <fontDescription key="fontDescription" style="UICTFontTextStyleBody"/>
                                                                     <color key="textColor" name="carbs"/>
                                                                     <nil key="highlightedColor"/>
                                                                 </label>
                                                                 <label opaque="NO" multipleTouchEnabled="YES" contentMode="left" horizontalHuggingPriority="251" text="Detail" textAlignment="right" lineBreakMode="tailTruncation" baselineAdjustment="alignBaselines" adjustsFontSizeToFit="NO" translatesAutoresizingMaskIntoConstraints="NO" id="J7x-W5-gwo">
-<<<<<<< HEAD
-                                                                    <rect key="frame" x="259" y="0.0" width="44" height="20.5"/>
-=======
                                                                     <rect key="frame" x="299" y="0.0" width="44" height="20.5"/>
->>>>>>> 9c856116
                                                                     <fontDescription key="fontDescription" style="UICTFontTextStyleBody"/>
                                                                     <color key="textColor" name="carbs"/>
                                                                     <nil key="highlightedColor"/>
@@ -519,12 +486,6 @@
                                                         </stackView>
                                                     </subviews>
                                                 </stackView>
-<<<<<<< HEAD
-                                                <imageView userInteractionEnabled="NO" contentMode="center" horizontalHuggingPriority="251" verticalHuggingPriority="251" image="Uploading" translatesAutoresizingMaskIntoConstraints="NO" id="PHg-Vp-8VS">
-                                                    <rect key="frame" x="311" y="0.0" width="32" height="45"/>
-                                                </imageView>
-=======
->>>>>>> 9c856116
                                             </subviews>
                                         </stackView>
                                     </subviews>
@@ -576,7 +537,7 @@
         <!--Status-->
         <scene sceneID="dRe-fy-po5">
             <objects>
-                <tableViewController storyboardIdentifier="MainStatusViewController" id="1zR-tC-i50" customClass="StatusTableViewController" customModule="Loop" customModuleProvider="target" sceneMemberID="viewController">
+                <tableViewController id="1zR-tC-i50" customClass="StatusTableViewController" customModule="Loop" customModuleProvider="target" sceneMemberID="viewController">
                     <tableView key="view" clipsSubviews="YES" contentMode="scaleToFill" alwaysBounceVertical="YES" dataMode="prototypes" style="plain" separatorStyle="none" rowHeight="44" sectionHeaderHeight="28" sectionFooterHeight="28" id="Rg0-f1-ZWM">
                         <rect key="frame" x="0.0" y="0.0" width="375" height="667"/>
                         <autoresizingMask key="autoresizingMask" widthSizable="YES" heightSizable="YES"/>
@@ -757,28 +718,6 @@
                                                     <nil key="highlightedColor"/>
                                                 </label>
                                                 <view contentMode="scaleToFill" translatesAutoresizingMaskIntoConstraints="NO" id="qaB-0q-V2d" customClass="ChartContainerView" customModule="LoopUI">
-<<<<<<< HEAD
-                                                    <rect key="frame" x="0.0" y="29" width="375" height="213"/>
-                                                </view>
-                                                <label opaque="NO" userInteractionEnabled="NO" contentMode="left" verticalCompressionResistancePriority="749" text="" textAlignment="natural" lineBreakMode="tailTruncation" numberOfLines="0" baselineAdjustment="alignBaselines" adjustsFontSizeToFit="NO" translatesAutoresizingMaskIntoConstraints="NO" id="Efb-G2-aDe">
-                                                    <rect key="frame" x="16" y="246" width="343" height="0.0"/>
-                                                    <fontDescription key="fontDescription" style="UICTFontTextStyleCaption1"/>
-                                                    <color key="textColor" systemColor="secondaryLabelColor" red="0.23529411759999999" green="0.23529411759999999" blue="0.26274509800000001" alpha="0.59999999999999998" colorSpace="custom" customColorSpace="sRGB"/>
-                                                    <nil key="highlightedColor"/>
-                                                </label>
-                                            </subviews>
-                                            <constraints>
-                                                <constraint firstItem="Efb-G2-aDe" firstAttribute="top" secondItem="qaB-0q-V2d" secondAttribute="bottom" constant="4" id="25M-Zh-xUF"/>
-                                                <constraint firstItem="qaB-0q-V2d" firstAttribute="leading" secondItem="maw-a6-d8p" secondAttribute="leading" id="Asp-Fn-JoT"/>
-                                                <constraint firstItem="G51-pt-pmi" firstAttribute="top" secondItem="maw-a6-d8p" secondAttribute="topMargin" id="N2c-58-hwC"/>
-                                                <constraint firstItem="qaB-0q-V2d" firstAttribute="top" secondItem="G51-pt-pmi" secondAttribute="bottom" id="aUf-M5-jGK"/>
-                                                <constraint firstItem="G51-pt-pmi" firstAttribute="leading" relation="greaterThanOrEqual" secondItem="maw-a6-d8p" secondAttribute="leading" constant="20" symbolic="YES" id="baf-1j-FTC"/>
-                                                <constraint firstItem="Efb-G2-aDe" firstAttribute="trailing" secondItem="maw-a6-d8p" secondAttribute="trailingMargin" id="fNQ-ju-mbv"/>
-                                                <constraint firstAttribute="trailingMargin" secondItem="G51-pt-pmi" secondAttribute="trailing" id="fxi-fc-a7y"/>
-                                                <constraint firstAttribute="bottom" secondItem="Efb-G2-aDe" secondAttribute="bottom" priority="750" constant="4" id="j68-fZ-nNB"/>
-                                                <constraint firstAttribute="trailing" secondItem="qaB-0q-V2d" secondAttribute="trailing" id="jSC-QV-dQD"/>
-                                                <constraint firstItem="Efb-G2-aDe" firstAttribute="leading" secondItem="maw-a6-d8p" secondAttribute="leadingMargin" id="sVE-qp-MC3"/>
-=======
                                                     <rect key="frame" x="0.0" y="29" width="375" height="217"/>
                                                 </view>
                                             </subviews>
@@ -790,7 +729,6 @@
                                                 <constraint firstItem="G51-pt-pmi" firstAttribute="leading" relation="greaterThanOrEqual" secondItem="maw-a6-d8p" secondAttribute="leading" constant="20" symbolic="YES" id="baf-1j-FTC"/>
                                                 <constraint firstAttribute="trailingMargin" secondItem="G51-pt-pmi" secondAttribute="trailing" id="fxi-fc-a7y"/>
                                                 <constraint firstAttribute="trailing" secondItem="qaB-0q-V2d" secondAttribute="trailing" id="jSC-QV-dQD"/>
->>>>>>> 9c856116
                                             </constraints>
                                         </tableViewCellContentView>
                                         <connections>
@@ -822,7 +760,6 @@
                                                         </label>
                                                     </subviews>
                                                 </stackView>
-<<<<<<< HEAD
                                             </subviews>
                                             <constraints>
                                                 <constraint firstItem="7Ik-jE-9pY" firstAttribute="top" secondItem="K4C-xr-ahy" secondAttribute="topMargin" id="jIg-yz-miV"/>
@@ -859,91 +796,13 @@
                                         </tableViewCellContentView>
                                         <color key="backgroundColor" cocoaTouchSystemColor="tableCellGroupedBackgroundColor"/>
                                     </tableViewCell>
-                                    <tableViewCell clipsSubviews="YES" contentMode="scaleToFill" selectionStyle="none" indentationWidth="10" id="DoN-m5-O7j">
-                                        <rect key="frame" x="0.0" y="357" width="375" height="44"/>
-=======
-                                            </subviews>
-                                            <constraints>
-                                                <constraint firstItem="7Ik-jE-9pY" firstAttribute="top" secondItem="K4C-xr-ahy" secondAttribute="topMargin" id="jIg-yz-miV"/>
-                                                <constraint firstAttribute="bottomMargin" secondItem="7Ik-jE-9pY" secondAttribute="bottom" priority="750" id="jfm-W6-GBM"/>
-                                                <constraint firstAttribute="trailingMargin" secondItem="7Ik-jE-9pY" secondAttribute="trailing" id="ly4-CC-Tyg"/>
-                                                <constraint firstItem="7Ik-jE-9pY" firstAttribute="leading" secondItem="K4C-xr-ahy" secondAttribute="leadingMargin" id="vWc-4Y-Q9x"/>
-                                            </constraints>
-                                        </tableViewCellContentView>
-                                        <connections>
-                                            <outlet property="dateLabel" destination="jQv-xb-gwu" id="wt0-fn-mbg"/>
-                                            <outlet property="valueLabel" destination="IRb-Yj-AQH" id="N0V-46-4ME"/>
-                                        </connections>
-                                    </tableViewCell>
-                                    <tableViewCell clipsSubviews="YES" contentMode="scaleToFill" selectionStyle="none" indentationWidth="10" rowHeight="45" id="AUz-zE-m0e">
-                                        <rect key="frame" x="0.0" y="312" width="375" height="45"/>
->>>>>>> 9c856116
-                                        <autoresizingMask key="autoresizingMask"/>
-                                        <tableViewCellContentView key="contentView" opaque="NO" clipsSubviews="YES" multipleTouchEnabled="YES" contentMode="center" tableViewCell="AUz-zE-m0e" id="m9w-O9-Oa0">
-                                            <rect key="frame" x="0.0" y="0.0" width="375" height="45"/>
-                                            <autoresizingMask key="autoresizingMask"/>
-                                            <subviews>
-<<<<<<< HEAD
-                                                <label opaque="NO" userInteractionEnabled="NO" contentMode="left" verticalHuggingPriority="251" text="Recommended" textAlignment="natural" lineBreakMode="tailTruncation" baselineAdjustment="alignBaselines" adjustsFontSizeToFit="NO" translatesAutoresizingMaskIntoConstraints="NO" id="ywT-OR-NnU">
-                                                    <rect key="frame" x="16" y="20.5" width="194" height="21"/>
-                                                    <fontDescription key="fontDescription" style="UICTFontTextStyleBody"/>
-                                                    <nil key="textColor"/>
-                                                    <nil key="highlightedColor"/>
-                                                </label>
-                                                <label opaque="NO" userInteractionEnabled="NO" contentMode="left" horizontalHuggingPriority="251" verticalHuggingPriority="251" text="U" textAlignment="natural" lineBreakMode="tailTruncation" baselineAdjustment="alignBaselines" adjustsFontSizeToFit="NO" translatesAutoresizingMaskIntoConstraints="NO" id="mVz-dr-xLU">
-                                                    <rect key="frame" x="346" y="20.5" width="13" height="21"/>
-                                                    <accessibility key="accessibilityConfiguration" label="Units"/>
-                                                    <fontDescription key="fontDescription" style="UICTFontTextStyleBody"/>
-                                                    <color key="textColor" systemColor="secondaryLabelColor" red="0.23529411759999999" green="0.23529411759999999" blue="0.26274509800000001" alpha="0.59999999999999998" colorSpace="custom" customColorSpace="sRGB"/>
-                                                    <nil key="highlightedColor"/>
-                                                </label>
-                                                <label opaque="NO" userInteractionEnabled="NO" contentMode="left" horizontalHuggingPriority="251" verticalHuggingPriority="251" text="" textAlignment="right" lineBreakMode="tailTruncation" baselineAdjustment="alignBaselines" adjustsFontSizeToFit="NO" translatesAutoresizingMaskIntoConstraints="NO" id="5QS-Yf-Pua">
-                                                    <rect key="frame" x="218" y="44" width="120" height="0.0"/>
-                                                    <constraints>
-                                                        <constraint firstAttribute="width" constant="120" id="1mG-Iv-efE"/>
-                                                    </constraints>
-                                                    <fontDescription key="fontDescription" style="UICTFontTextStyleTitle1"/>
-=======
-                                                <label opaque="NO" userInteractionEnabled="NO" contentMode="left" verticalHuggingPriority="251" text="⚠ Glucose Predicted Below Range" lineBreakMode="tailTruncation" numberOfLines="3" baselineAdjustment="alignBaselines" adjustsFontSizeToFit="NO" translatesAutoresizingMaskIntoConstraints="NO" id="k0g-P7-OVN">
-                                                    <rect key="frame" x="24" y="11" width="335" height="34"/>
-                                                    <fontDescription key="fontDescription" type="boldSystem" pointSize="14"/>
->>>>>>> 9c856116
-                                                    <nil key="textColor"/>
-                                                    <nil key="highlightedColor"/>
-                                                </label>
-                                            </subviews>
-                                            <constraints>
-                                                <constraint firstAttribute="bottom" secondItem="k0g-P7-OVN" secondAttribute="bottom" priority="750" id="Mtj-gF-KgO"/>
-                                                <constraint firstAttribute="trailingMargin" secondItem="k0g-P7-OVN" secondAttribute="trailing" id="NQ7-k1-IiH"/>
-                                                <constraint firstItem="k0g-P7-OVN" firstAttribute="top" secondItem="m9w-O9-Oa0" secondAttribute="topMargin" id="bg7-XX-ziS"/>
-                                                <constraint firstItem="k0g-P7-OVN" firstAttribute="leading" secondItem="m9w-O9-Oa0" secondAttribute="leadingMargin" constant="8" id="kCu-PJ-EXY"/>
-                                            </constraints>
-                                        </tableViewCellContentView>
-                                        <color key="backgroundColor" cocoaTouchSystemColor="tableCellGroupedBackgroundColor"/>
-                                    </tableViewCell>
-<<<<<<< HEAD
-                                    <tableViewCell clipsSubviews="YES" contentMode="scaleToFill" selectionStyle="none" indentationWidth="10" id="us0-UE-Wqz">
-                                        <rect key="frame" x="0.0" y="401" width="375" height="44"/>
-=======
                                     <tableViewCell clipsSubviews="YES" contentMode="scaleToFill" selectionStyle="none" indentationWidth="10" rowHeight="140" id="w0w-Ou-mxd">
                                         <rect key="frame" x="0.0" y="357" width="375" height="140"/>
->>>>>>> 9c856116
                                         <autoresizingMask key="autoresizingMask"/>
                                         <tableViewCellContentView key="contentView" opaque="NO" clipsSubviews="YES" multipleTouchEnabled="YES" contentMode="center" tableViewCell="w0w-Ou-mxd" id="1LZ-mo-4hj">
                                             <rect key="frame" x="0.0" y="0.0" width="375" height="140"/>
                                             <autoresizingMask key="autoresizingMask"/>
                                             <subviews>
-<<<<<<< HEAD
-                                                <label opaque="NO" userInteractionEnabled="NO" contentMode="left" verticalHuggingPriority="251" text="Bolus" textAlignment="natural" lineBreakMode="tailTruncation" baselineAdjustment="alignBaselines" adjustsFontSizeToFit="NO" translatesAutoresizingMaskIntoConstraints="NO" id="5oA-6d-ZTL">
-                                                    <rect key="frame" x="16" y="19.5" width="194" height="21"/>
-                                                    <fontDescription key="fontDescription" style="UICTFontTextStyleBody"/>
-                                                    <nil key="textColor"/>
-                                                    <nil key="highlightedColor"/>
-                                                </label>
-                                                <textField opaque="NO" clipsSubviews="YES" contentMode="scaleToFill" contentHorizontalAlignment="left" contentVerticalAlignment="center" placeholder="0.0" textAlignment="right" minimumFontSize="17" translatesAutoresizingMaskIntoConstraints="NO" id="7LT-50-ZzK">
-                                                    <rect key="frame" x="218" y="9" width="120" height="35"/>
-                                                    <accessibility key="accessibilityConfiguration" label="Bolus Amount"/>
-=======
                                                 <label opaque="NO" userInteractionEnabled="NO" contentMode="left" horizontalHuggingPriority="251" verticalHuggingPriority="251" text="Bolus" textAlignment="natural" lineBreakMode="tailTruncation" baselineAdjustment="alignBaselines" adjustsFontSizeToFit="NO" translatesAutoresizingMaskIntoConstraints="NO" id="Yzb-RE-bfd">
                                                     <rect key="frame" x="16" y="11" width="45" height="19"/>
                                                     <fontDescription key="fontDescription" style="UICTFontTextStyleHeadline"/>
@@ -952,34 +811,9 @@
                                                 </label>
                                                 <view contentMode="scaleToFill" translatesAutoresizingMaskIntoConstraints="NO" id="3tX-86-zhq" customClass="SegmentedGaugeBarView" customModule="LoopKitUI">
                                                     <rect key="frame" x="71" y="34" width="233.5" height="36"/>
->>>>>>> 9c856116
                                                     <constraints>
                                                         <constraint firstAttribute="height" constant="36" id="lSZ-5d-6t1"/>
                                                     </constraints>
-<<<<<<< HEAD
-                                                    <fontDescription key="fontDescription" style="UICTFontTextStyleTitle1"/>
-                                                    <textInputTraits key="textInputTraits" keyboardType="decimalPad" returnKeyType="done"/>
-                                                    <connections>
-                                                        <outlet property="delegate" destination="WhH-Np-jCn" id="Yfy-61-ebN"/>
-                                                    </connections>
-                                                </textField>
-                                                <label opaque="NO" userInteractionEnabled="NO" contentMode="left" horizontalHuggingPriority="251" verticalHuggingPriority="251" text="U" textAlignment="natural" lineBreakMode="tailTruncation" baselineAdjustment="alignBaselines" adjustsFontSizeToFit="NO" translatesAutoresizingMaskIntoConstraints="NO" id="BR0-dr-Fj2">
-                                                    <rect key="frame" x="346" y="19.5" width="13" height="21"/>
-                                                    <accessibility key="accessibilityConfiguration" label="Units"/>
-                                                    <fontDescription key="fontDescription" style="UICTFontTextStyleBody"/>
-                                                    <color key="textColor" systemColor="secondaryLabelColor" red="0.23529411759999999" green="0.23529411759999999" blue="0.26274509800000001" alpha="0.59999999999999998" colorSpace="custom" customColorSpace="sRGB"/>
-                                                    <nil key="highlightedColor"/>
-                                                </label>
-                                            </subviews>
-                                            <constraints>
-                                                <constraint firstItem="7LT-50-ZzK" firstAttribute="leading" secondItem="5oA-6d-ZTL" secondAttribute="trailing" constant="8" symbolic="YES" id="3rt-IF-gyD"/>
-                                                <constraint firstItem="BR0-dr-Fj2" firstAttribute="leading" secondItem="7LT-50-ZzK" secondAttribute="trailing" constant="8" symbolic="YES" id="41Z-wK-yXU"/>
-                                                <constraint firstItem="BR0-dr-Fj2" firstAttribute="baseline" secondItem="5oA-6d-ZTL" secondAttribute="baseline" id="4lL-OH-zWP"/>
-                                                <constraint firstAttribute="trailingMargin" secondItem="BR0-dr-Fj2" secondAttribute="trailing" id="i04-QB-lBe"/>
-                                                <constraint firstItem="5oA-6d-ZTL" firstAttribute="leading" secondItem="2fI-OE-GLU" secondAttribute="leadingMargin" id="jCV-FM-NKm"/>
-                                                <constraint firstItem="7LT-50-ZzK" firstAttribute="baseline" secondItem="5oA-6d-ZTL" secondAttribute="baseline" id="k92-YW-eLr"/>
-                                                <constraint firstAttribute="bottom" secondItem="7LT-50-ZzK" secondAttribute="bottom" priority="750" id="tai-o0-L5Z"/>
-=======
                                                     <userDefinedRuntimeAttributes>
                                                         <userDefinedRuntimeAttribute type="number" keyPath="numberOfSegments">
                                                             <integer key="value" value="1"/>
@@ -1087,7 +921,6 @@
                                                 <constraint firstAttribute="trailingMargin" secondItem="aqv-P5-pei" secondAttribute="trailing" id="ovg-Qc-B37"/>
                                                 <constraint firstItem="Q1e-9V-y8j" firstAttribute="leading" secondItem="1LZ-mo-4hj" secondAttribute="leadingMargin" id="wXs-aV-VwF"/>
                                                 <constraint firstItem="aqv-P5-pei" firstAttribute="centerX" secondItem="3tX-86-zhq" secondAttribute="trailing" id="xLL-rK-8h8"/>
->>>>>>> 9c856116
                                             </constraints>
                                         </tableViewCellContentView>
                                         <color key="backgroundColor" cocoaTouchSystemColor="tableCellGroupedBackgroundColor"/>
@@ -1103,17 +936,11 @@
                     <navigationItem key="navigationItem" title="Bolus" id="aiu-ZA-zVa"/>
                     <simulatedNavigationBarMetrics key="simulatedTopBarMetrics" prompted="NO"/>
                     <connections>
-<<<<<<< HEAD
-                        <outlet property="bolusAmountTextField" destination="7LT-50-ZzK" id="qb4-wc-9ib"/>
-                        <outlet property="noticeLabel" destination="k0g-P7-OVN" id="Geb-fw-665"/>
-                        <outlet property="recommendedBolusAmountLabel" destination="5QS-Yf-Pua" id="0J3-We-D2X"/>
-=======
                         <outlet property="bolusAmountGauge" destination="3tX-86-zhq" id="D1V-AT-qag"/>
                         <outlet property="bolusAmountTextField" destination="l05-Sh-Ges" id="xf6-Ey-Cnx"/>
                         <outlet property="noticeLabel" destination="k0g-P7-OVN" id="Geb-fw-665"/>
                         <outlet property="overrideBadgeView" destination="N2V-15-2Uj" id="9Az-l5-T1b"/>
                         <outlet property="recommendedBolusAmountLabel" destination="MbG-r4-Hnf" id="BO8-d2-1Id"/>
->>>>>>> 9c856116
                         <segue destination="xgn-H5-ghO" kind="unwind" identifier="close" unwindAction="unwindFromBolusViewController:" id="xRB-qt-LlE"/>
                     </connections>
                 </tableViewController>
@@ -1142,6 +969,9 @@
                         <rect key="frame" x="0.0" y="623" width="375" height="44"/>
                         <autoresizingMask key="autoresizingMask"/>
                     </toolbar>
+                    <connections>
+                        <segue destination="1zR-tC-i50" kind="relationship" relationship="rootViewController" id="l2O-0P-j5J"/>
+                    </connections>
                 </navigationController>
                 <placeholder placeholderIdentifier="IBFirstResponder" id="AMI-Xa-bA4" userLabel="First Responder" sceneMemberID="firstResponder"/>
             </objects>
@@ -1375,11 +1205,7 @@
                                     <autoresizingMask key="autoresizingMask"/>
                                     <subviews>
                                         <textField opaque="NO" contentMode="scaleToFill" verticalCompressionResistancePriority="751" contentHorizontalAlignment="left" contentVerticalAlignment="center" textAlignment="right" minimumFontSize="15" translatesAutoresizingMaskIntoConstraints="NO" id="bSR-8J-y14" customClass="CustomInputTextField" customModule="LoopKitUI">
-<<<<<<< HEAD
-                                            <rect key="frame" x="105" y="15" width="254" height="25.5"/>
-=======
                                             <rect key="frame" x="105" y="15" width="254" height="24"/>
->>>>>>> 9c856116
                                             <color key="textColor" systemColor="secondaryLabelColor" red="0.23529411759999999" green="0.23529411759999999" blue="0.26274509800000001" alpha="0.59999999999999998" colorSpace="custom" customColorSpace="sRGB"/>
                                             <fontDescription key="fontDescription" style="UICTFontTextStyleTitle3"/>
                                             <textInputTraits key="textInputTraits" returnKeyType="next"/>
@@ -1517,11 +1343,6 @@
             <point key="canvasLocation" x="2458" y="733"/>
         </scene>
     </scenes>
-    <inferredMetricsTieBreakers>
-        <segue reference="urz-4S-c6I"/>
-        <segue reference="viB-eQ-p7y"/>
-        <segue reference="PC7-vP-CUY"/>
-    </inferredMetricsTieBreakers>
     <resources>
         <image name="Oval Selection" width="21" height="21"/>
         <image name="Pre-Meal" width="29" height="29"/>
@@ -1539,12 +1360,9 @@
             <color red="1" green="0.58399999141693115" blue="0.0" alpha="1" colorSpace="custom" customColorSpace="sRGB"/>
         </namedColor>
     </resources>
-<<<<<<< HEAD
-=======
     <inferredMetricsTieBreakers>
         <segue reference="urz-4S-c6I"/>
         <segue reference="viB-eQ-p7y"/>
         <segue reference="PC7-vP-CUY"/>
     </inferredMetricsTieBreakers>
->>>>>>> 9c856116
 </document>