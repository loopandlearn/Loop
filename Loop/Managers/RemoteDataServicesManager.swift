--- conflicted
+++ resolved
@@ -594,18 +594,9 @@
                     self.log.error("Error querying cgm event data: %{public}@", String(describing: error))
                     semaphore.signal()
                 case .success(let queryAnchor, let data):
-<<<<<<< HEAD
-                    remoteDataService.uploadCgmEventData(data) { result in
-                        switch result {
-                        case .failure(let error):
-                            self.log.error("Error synchronizing cgm event data: %{public}@", String(describing: error))
-                            self.uploadFailed(key)
-                        case .success:
-=======
                     Task {
                         do {
                             try await remoteDataService.uploadCgmEventData(data)
->>>>>>> 63c11b47
                             UserDefaults.appGroup?.setQueryAnchor(for: remoteDataService, withRemoteDataType: .cgmEvent, queryAnchor)
                             continueUpload = queryAnchor != previousQueryAnchor
                             self.uploadSucceeded(key)
