//
//  LoopDataManager.swift
//  Naterade
//
//  Created by Nathan Racklyeft on 3/12/16.
//  Copyright © 2016 Nathan Racklyeft. All rights reserved.
//

import Foundation
import HealthKit
import LoopKit
import LoopCore


final class LoopDataManager: LoopSettingsAlerterDelegate {
    enum LoopUpdateContext: Int {
        case bolus
        case carbs
        case glucose
        case preferences
        case tempBasal
    }

    static let LoopUpdateContextKey = "com.loudnate.Loop.LoopDataManager.LoopUpdateContext"

    private let carbStore: CarbStoreProtocol

    private let doseStore: DoseStoreProtocol

    let dosingDecisionStore: DosingDecisionStoreProtocol

    private let glucoseStore: GlucoseStoreProtocol

    let settingsStore: SettingsStoreProtocol

    weak var delegate: LoopDataManagerDelegate?

    private let logger = DiagnosticLog(category: "LoopDataManager")

    private let analyticsServicesManager: AnalyticsServicesManager

    let loopSettingsAlerter: LoopSettingsAlerter
    
    private let now: () -> Date

    // References to registered notification center observers
    private var notificationObservers: [Any] = []
    
    private var overrideObserver: NSKeyValueObservation? = nil

    deinit {
        for observer in notificationObservers {
            NotificationCenter.default.removeObserver(observer)
        }
    }

    init(
        lastLoopCompleted: Date?,
        basalDeliveryState: PumpManagerStatus.BasalDeliveryState?,
        basalRateSchedule: BasalRateSchedule? = UserDefaults.appGroup?.basalRateSchedule,
        carbRatioSchedule: CarbRatioSchedule? = UserDefaults.appGroup?.carbRatioSchedule,
        insulinModelSettings: InsulinModelSettings? = UserDefaults.appGroup?.insulinModelSettings, // type of insulin delivered by the pump
        insulinSensitivitySchedule: InsulinSensitivitySchedule? = UserDefaults.appGroup?.insulinSensitivitySchedule,
        settings: LoopSettings = UserDefaults.appGroup?.loopSettings ?? LoopSettings(),
        overrideHistory: TemporaryScheduleOverrideHistory,
        lastPumpEventsReconciliation: Date?,
        analyticsServicesManager: AnalyticsServicesManager,
        localCacheDuration: TimeInterval = .days(1),
        doseStore: DoseStoreProtocol,
        glucoseStore: GlucoseStoreProtocol,
        carbStore: CarbStoreProtocol,
        dosingDecisionStore: DosingDecisionStoreProtocol,
        settingsStore: SettingsStoreProtocol,
        now: @escaping () -> Date = { Date() },
<<<<<<< HEAD
        alertPresenter: AlertPresenter? = nil,
        pumpInsulinType: InsulinType?
=======
        alertIssuer: AlertIssuer? = nil
>>>>>>> 0d98b006
    ) {
        self.analyticsServicesManager = analyticsServicesManager
        self.lockedLastLoopCompleted = Locked(lastLoopCompleted)
        self.lockedBasalDeliveryState = Locked(basalDeliveryState)
        self.settings = settings
        self.overrideHistory = overrideHistory

        let absorptionTimes = LoopCoreConstants.defaultCarbAbsorptionTimes

        self.overrideHistory.relevantTimeWindow = absorptionTimes.slow * 2

        self.carbStore = carbStore
        self.doseStore = doseStore
        self.glucoseStore = glucoseStore

        self.dosingDecisionStore = dosingDecisionStore

        self.now = now

        self.settingsStore = settingsStore
        
        self.lockedPumpInsulinType = Locked(pumpInsulinType)

        retrospectiveCorrection = settings.enabledRetrospectiveCorrectionAlgorithm

        loopSettingsAlerter = LoopSettingsAlerter(alertIssuer: alertIssuer)
        loopSettingsAlerter.delegate = self

        overrideObserver = UserDefaults.appGroup?.observe(\.intentExtensionOverrideToSet, options: [.new], changeHandler: {[weak self] (defaults, change) in
            guard let name = change.newValue??.lowercased(), let appGroup = UserDefaults.appGroup else {
                return
            }

            guard let preset = self?.settings.overridePresets.first(where: {$0.name.lowercased() == name}) else {
                self?.logger.error("Override Intent: Unable to find override named '%s'", String(describing: name))
                return
            }
            
            self?.logger.default("Override Intent: setting override named '%s'", String(describing: name))
            self?.settings.scheduleOverride = preset.createOverride(enactTrigger: .remote("Siri"))
            // Remove the override from UserDefaults so we don't set it multiple times
            appGroup.intentExtensionOverrideToSet = nil
        })

        overrideHistory.delegate = self

        // Required for device settings in stored dosing decisions
        UIDevice.current.isBatteryMonitoringEnabled = true

        // Observe changes
        notificationObservers = [
            NotificationCenter.default.addObserver(
                forName: CarbStore.carbEntriesDidChange,
                object: self.carbStore,
                queue: nil
            ) { (note) -> Void in
                self.dataAccessQueue.async {
                    self.logger.default("Received notification of carb entries changing")

                    self.carbEffect = nil
                    self.carbsOnBoard = nil
                    self.recentCarbEntries = nil
                    self.notify(forChange: .carbs)
                }
            },
            NotificationCenter.default.addObserver(
                forName: GlucoseStore.glucoseSamplesDidChange,
                object: self.glucoseStore,
                queue: nil
            ) { (note) in
                self.dataAccessQueue.async {
                    self.logger.default("Received notification of glucose samples changing")

                    self.glucoseMomentumEffect = nil

                    self.notify(forChange: .glucose)
                }
            },
            NotificationCenter.default.addObserver(
                forName: nil,
                object: self.doseStore,
                queue: OperationQueue.main
            ) { (note) in
                self.dataAccessQueue.async {
                    self.logger.default("Received notification of dosing changing")

                    self.insulinEffect = nil

                    self.notify(forChange: .bolus)
                }
            }
        ]
    }

    /// Loop-related settings
    ///
    /// These are not thread-safe.

    @Published var settings: LoopSettings {
        didSet {
            guard settings != oldValue else {
                return
            }

            if settings.preMealOverride != oldValue.preMealOverride {
                // The prediction isn't actually invalid, but a target range change requires recomputing recommended doses
                predictedGlucose = nil
            }

            if settings.scheduleOverride != oldValue.scheduleOverride {
                overrideHistory.recordOverride(settings.scheduleOverride)

                // Invalidate cached effects affected by the override
                self.carbEffect = nil
                self.carbsOnBoard = nil
                self.insulinEffect = nil
            }

            UserDefaults.appGroup?.loopSettings = settings
            notify(forChange: .preferences)
            analyticsServicesManager.didChangeLoopSettings(from: oldValue, to: settings)
        }
    }

    let overrideHistory: TemporaryScheduleOverrideHistory

    // MARK: - Calculation state

    fileprivate let dataAccessQueue: DispatchQueue = DispatchQueue(label: "com.loudnate.Naterade.LoopDataManager.dataAccessQueue", qos: .utility)

    private var carbEffect: [GlucoseEffect]? {
        didSet {
            predictedGlucose = nil

            // Carb data may be back-dated, so re-calculate the retrospective glucose.
            retrospectiveGlucoseDiscrepancies = nil
        }
    }

    private var insulinEffect: [GlucoseEffect]? {
        didSet {
            insulinEffectIncludingPendingInsulin = nil
            predictedGlucose = nil
        }
    }

    private var insulinEffectIncludingPendingInsulin: [GlucoseEffect]? {
        didSet {
            predictedGlucoseIncludingPendingInsulin = nil
        }
    }

    private var glucoseMomentumEffect: [GlucoseEffect]? {
        didSet {
            predictedGlucose = nil
        }
    }

    private var retrospectiveGlucoseEffect: [GlucoseEffect] = [] {
        didSet {
            predictedGlucose = nil
        }
    }

    /// When combining retrospective glucose discrepancies, extend the window slightly as a buffer.
    private let retrospectiveCorrectionGroupingIntervalMultiplier = 1.01

    private var retrospectiveGlucoseDiscrepancies: [GlucoseEffect]? {
        didSet {
            retrospectiveGlucoseDiscrepanciesSummed = retrospectiveGlucoseDiscrepancies?.combinedSums(of: LoopConstants.retrospectiveCorrectionGroupingInterval * retrospectiveCorrectionGroupingIntervalMultiplier)
        }
    }

    private var retrospectiveGlucoseDiscrepanciesSummed: [GlucoseChange]?

    fileprivate var predictedGlucose: [PredictedGlucoseValue]? {
        didSet {
            recommendedAutomaticDose = nil
            recommendedManualBolus = nil
            predictedGlucoseIncludingPendingInsulin = nil
        }
    }

    fileprivate var predictedGlucoseIncludingPendingInsulin: [PredictedGlucoseValue]?

    private var recentCarbEntries: [StoredCarbEntry]?

    fileprivate var recommendedAutomaticDose: (recommendation: AutomaticDoseRecommendation, date: Date)?

    fileprivate var recommendedManualBolus: (recommendation: ManualBolusRecommendation, date: Date)?

    fileprivate var carbsOnBoard: CarbValue?

    var basalDeliveryState: PumpManagerStatus.BasalDeliveryState? {
        get {
            return lockedBasalDeliveryState.value
        }
        set {
            self.logger.debug("Updating basalDeliveryState to %{public}@", String(describing: newValue))
            lockedBasalDeliveryState.value = newValue
        }
    }
    private let lockedBasalDeliveryState: Locked<PumpManagerStatus.BasalDeliveryState?>
    
    var pumpInsulinType: InsulinType? {
        get {
            return lockedPumpInsulinType.value
        }
        set {
            lockedPumpInsulinType.value = newValue
        }
    }
    private let lockedPumpInsulinType: Locked<InsulinType?>

    fileprivate var lastRequestedBolus: DoseEntry?

    /// The last date at which a loop completed, from prediction to dose (if dosing is enabled)
    var lastLoopCompleted: Date? {
        get {
            return lockedLastLoopCompleted.value
        }
        set {
            lockedLastLoopCompleted.value = newValue
        }
    }
    private let lockedLastLoopCompleted: Locked<Date?>

    fileprivate var lastLoopError: Error?

    /// A timeline of average velocity of glucose change counteracting predicted insulin effects
    fileprivate var insulinCounteractionEffects: [GlucoseEffectVelocity] = [] {
        didSet {
            carbEffect = nil
            carbsOnBoard = nil
        }
    }

    // Confined to dataAccessQueue
    private var retrospectiveCorrection: RetrospectiveCorrection

    // MARK: - Background task management

    private var backgroundTask: UIBackgroundTaskIdentifier = .invalid

    private func startBackgroundTask() {
        endBackgroundTask()
        backgroundTask = UIApplication.shared.beginBackgroundTask(withName: "PersistenceController save") {
            self.endBackgroundTask()
        }
    }

    private func endBackgroundTask() {
        if backgroundTask != .invalid {
            UIApplication.shared.endBackgroundTask(backgroundTask)
            backgroundTask = .invalid
        }
    }

    private func loopDidComplete(date: Date, duration: TimeInterval) {
        lastLoopCompleted = date
        NotificationManager.clearLoopNotRunningNotifications()
        NotificationManager.scheduleLoopNotRunningNotifications()
        analyticsServicesManager.loopDidSucceed(duration)
        storeDosingDecision(withDate: date)

        NotificationCenter.default.post(name: .LoopCompleted, object: self)
    }

    private func loopDidError(date: Date, error: Error, duration: TimeInterval) {
        logger.error("%{public}@", String(describing: error))
        lastLoopError = error
        analyticsServicesManager.loopDidError()
        storeDosingDecision(withDate: date, withError: error)
    }
}

// MARK: Background task management
extension LoopDataManager: PersistenceControllerDelegate {
    func persistenceControllerWillSave(_ controller: PersistenceController) {
        startBackgroundTask()
    }

    func persistenceControllerDidSave(_ controller: PersistenceController, error: PersistenceController.PersistenceControllerError?) {
        endBackgroundTask()
    }
}


// MARK: Override history tracking
extension LoopDataManager: TemporaryScheduleOverrideHistoryDelegate {
    func temporaryScheduleOverrideHistoryDidUpdate(_ history: TemporaryScheduleOverrideHistory) {
        UserDefaults.appGroup?.overrideHistory = history
    }
}

// MARK: - Preferences
extension LoopDataManager {

    /// The daily schedule of basal insulin rates
    var basalRateSchedule: BasalRateSchedule? {
        get {
            return doseStore.basalProfile
        }
        set {
            doseStore.basalProfile = newValue
            UserDefaults.appGroup?.basalRateSchedule = newValue
            notify(forChange: .preferences)

            if let newValue = newValue, let oldValue = doseStore.basalProfile, newValue.items != oldValue.items {
                analyticsServicesManager.didChangeBasalRateSchedule()
            }
        }
    }

    /// The basal rate schedule, applying recent overrides relative to the current moment in time.
    var basalRateScheduleApplyingOverrideHistory: BasalRateSchedule? {
        return doseStore.basalProfileApplyingOverrideHistory
    }

    /// The daily schedule of carbs-to-insulin ratios
    /// This is measured in grams/Unit
    var carbRatioSchedule: CarbRatioSchedule? {
        get {
            return carbStore.carbRatioSchedule
        }
        set {
            carbStore.carbRatioSchedule = newValue
            UserDefaults.appGroup?.carbRatioSchedule = newValue

            // Invalidate cached effects based on this schedule
            carbEffect = nil
            carbsOnBoard = nil

            notify(forChange: .preferences)
        }
    }

    /// The carb ratio schedule, applying recent overrides relative to the current moment in time.
    var carbRatioScheduleApplyingOverrideHistory: CarbRatioSchedule? {
        return carbStore.carbRatioScheduleApplyingOverrideHistory
    }

    /// The length of time insulin has an effect on blood glucose
    var insulinModelSettings: InsulinModelSettings? {
        get {
            return doseStore.insulinModelSettings
        }
        set {
            doseStore.insulinModelSettings = newValue
            UserDefaults.appGroup?.insulinModelSettings = newValue

            self.dataAccessQueue.async {
                // Invalidate cached effects based on this schedule
                self.insulinEffect = nil

                self.notify(forChange: .preferences)
            }

            analyticsServicesManager.didChangeInsulinModel()
        }
    }
    
    /// The daily schedule of insulin sensitivity (also known as ISF)
    /// This is measured in <blood glucose>/Unit
    var insulinSensitivitySchedule: InsulinSensitivitySchedule? {
        get {
            return carbStore.insulinSensitivitySchedule
        }
        set {
            carbStore.insulinSensitivitySchedule = newValue
            doseStore.insulinSensitivitySchedule = newValue

            UserDefaults.appGroup?.insulinSensitivitySchedule = newValue

            dataAccessQueue.async {
                // Invalidate cached effects based on this schedule
                self.carbEffect = nil
                self.carbsOnBoard = nil
                self.insulinEffect = nil

                self.notify(forChange: .preferences)
            }
        }
    }

    /// The insulin sensitivity schedule, applying recent overrides relative to the current moment in time.
    var insulinSensitivityScheduleApplyingOverrideHistory: InsulinSensitivitySchedule? {
        return carbStore.insulinSensitivityScheduleApplyingOverrideHistory
    }

    /// Sets a new time zone for a the schedule-based settings
    ///
    /// - Parameter timeZone: The time zone
    func setScheduleTimeZone(_ timeZone: TimeZone) {
        if timeZone != basalRateSchedule?.timeZone {
            analyticsServicesManager.pumpTimeZoneDidChange()
            basalRateSchedule?.timeZone = timeZone
        }

        if timeZone != carbRatioSchedule?.timeZone {
            analyticsServicesManager.pumpTimeZoneDidChange()
            carbRatioSchedule?.timeZone = timeZone
        }

        if timeZone != insulinSensitivitySchedule?.timeZone {
            analyticsServicesManager.pumpTimeZoneDidChange()
            insulinSensitivitySchedule?.timeZone = timeZone
        }

        if timeZone != settings.glucoseTargetRangeSchedule?.timeZone {
            settings.glucoseTargetRangeSchedule?.timeZone = timeZone
        }
    }
}


// MARK: - Intake
extension LoopDataManager {
    /// Adds and stores glucose samples
    ///
    /// - Parameters:
    ///   - samples: The new glucose samples to store
    ///   - completion: A closure called once upon completion
    ///   - result: The stored glucose values
    func addGlucoseSamples(
        _ samples: [NewGlucoseSample],
        completion: ((_ result: Swift.Result<[StoredGlucoseSample], Error>) -> Void)? = nil
    ) {
        glucoseStore.addGlucoseSamples(samples) { (result) in
            self.dataAccessQueue.async {
                switch result {
                case .success(let samples):
                    if let endDate = samples.sorted(by: { $0.startDate < $1.startDate }).first?.startDate {
                        // Prune back any counteraction effects for recomputation
                        self.insulinCounteractionEffects = self.insulinCounteractionEffects.filter { $0.endDate < endDate }
                    }

                    completion?(.success(samples))
                case .failure(let error):
                    completion?(.failure(error))
                }
            }
        }
    }
    
    /// Take actions to address how insulin is delivered when the CGM data is unreliable
    ///
    /// An active high temp basal (greater than the basal schedule) is cancelled when the CGM data is unreliable.
    func recievedUnreliableCGMReading() {
        guard case .tempBasal(let tempBasal) = basalDeliveryState,
              let scheduledBasalRate = basalRateSchedule?.value(at: now()),
              tempBasal.unitsPerHour > scheduledBasalRate else
        {
            return
        }
              
        // Cancel that temp basal
        recommendedTempBasal = (recommendation: TempBasalRecommendation.cancel, date: self.now())
        enactRecommendedTempBasal { (error) -> Void in
            self.storeDosingDecision(withDate: self.now(), withError: error)
            self.notify(forChange: .tempBasal)
        }
    }

    /// Adds and stores carb data, and recommends a bolus if needed
    ///
    /// - Parameters:
    ///   - carbEntry: The new carb value
    ///   - completion: A closure called once upon completion
    ///   - result: The bolus recommendation
    func addCarbEntry(_ carbEntry: NewCarbEntry, replacing replacingEntry: StoredCarbEntry? = nil, completion: @escaping (_ result: Result<StoredCarbEntry>) -> Void) {
        let addCompletion: (CarbStoreResult<StoredCarbEntry>) -> Void = { (result) in
            self.dataAccessQueue.async {
                switch result {
                case .success(let storedCarbEntry):
                    // Remove the active pre-meal target override
                    self.settings.clearOverride(matching: .preMeal)

                    self.carbEffect = nil
                    self.carbsOnBoard = nil
                    completion(.success(storedCarbEntry))
                case .failure(let error):
                    completion(.failure(error))
                }
            }
        }

        if let replacingEntry = replacingEntry {
            carbStore.replaceCarbEntry(replacingEntry, withEntry: carbEntry, completion: addCompletion)
        } else {
            carbStore.addCarbEntry(carbEntry, completion: addCompletion)
        }
    }

    /// Adds a bolus requested of the pump, but not confirmed.
    ///
    /// - Parameters:
    ///   - dose: The DoseEntry representing the requested bolus
    func addRequestedBolus(_ dose: DoseEntry, completion: (() -> Void)?) {
        dataAccessQueue.async {
            self.logger.debug("addRequestedBolus")
            self.lastRequestedBolus = dose
            self.notify(forChange: .bolus)

            completion?()
        }
    }

    /// Notifies the manager that the bolus is confirmed, but not fully delivered.
    ///
    /// - Parameters:
    ///   - dose: The DoseEntry representing the confirmed bolus.
    func bolusConfirmed(_ dose: DoseEntry, completion: (() -> Void)?) {
        self.dataAccessQueue.async {
            self.logger.debug("bolusConfirmed")
            self.lastRequestedBolus = nil
            self.recommendedManualBolus = nil
            self.recommendedAutomaticDose = nil
            self.insulinEffect = nil
            self.notify(forChange: .bolus)

            completion?()
        }
    }

    /// Notifies the manager that the bolus failed.
    ///
    /// - Parameters:
    ///   - dose: The DoseEntry representing the confirmed bolus.
    func bolusRequestFailed(_ error: Error, completion: (() -> Void)?) {
        self.dataAccessQueue.async {
            self.logger.debug("bolusRequestFailed")
            self.lastRequestedBolus = nil
            self.insulinEffect = nil
            self.notify(forChange: .bolus)

            completion?()
        }
    }


    /// Adds and stores new pump events
    ///
    /// - Parameters:
    ///   - events: The pump events to add
    ///   - completion: A closure called once upon completion
    ///   - lastReconciliation: The date that pump events were most recently reconciled against recorded pump history. Pump events are assumed to be reflective of delivery up until this point in time. If reservoir values are recorded after this time, they may be used to supplement event based delivery.
    ///   - error: An error explaining why the events could not be saved.
    func addPumpEvents(_ events: [NewPumpEvent], lastReconciliation: Date?, completion: @escaping (_ error: DoseStore.DoseStoreError?) -> Void) {
        doseStore.addPumpEvents(events, lastReconciliation: lastReconciliation) { (error) in
            self.dataAccessQueue.async {
                if error == nil {
                    self.insulinEffect = nil
                }
                completion(error)
            }
        }
    }
    
    /// Logs a new external bolus insulin dose in the DoseStore and HealthKit
    ///
    /// - Parameters:
    ///   - startDate: The date the dose was started at.
    ///   - value: The number of Units in the dose.
    ///   - insulinModel: The type of insulin model that should be used for the dose.
    func logOutsideInsulinDose(startDate: Date, units: Double, insulinType: InsulinType? = nil) {
        let syncIdentifier = Data(UUID().uuidString.utf8).hexadecimalString
        let dose = DoseEntry(type: .bolus, startDate: startDate, value: units, unit: .units, syncIdentifier: syncIdentifier, insulinType: insulinType)

        logOutsideInsulinDose(dose: dose) { (error) in
            if error == nil {
                self.recommendedManualBolus = nil
                self.recommendedAutomaticDose = nil
                self.insulinEffect = nil
                self.notify(forChange: .bolus)
            }
        }
    }

    /// Logs a new external bolus insulin dose in the DoseStore and HealthKit
    ///
    /// - Parameters:
    ///   - dose: The dose to be added.
    func logOutsideInsulinDose(dose: DoseEntry, completion: @escaping (_ error: Error?) -> Void) {
        let doseList = [dose]

        doseStore.logOutsideDose(doseList) { (error) in
            if let error = error {
                completion(error)
            }
        }
    }

    /// Adds and stores a pump reservoir volume
    ///
    /// - Parameters:
    ///   - units: The reservoir volume, in units
    ///   - date: The date of the volume reading
    ///   - completion: A closure called once upon completion
    ///   - result: The current state of the reservoir values:
    ///       - newValue: The new stored value
    ///       - lastValue: The previous new stored value
    ///       - areStoredValuesContinuous: Whether the current recent state of the stored reservoir data is considered continuous and reliable for deriving insulin effects after addition of this new value.
    func addReservoirValue(_ units: Double, at date: Date, completion: @escaping (_ result: Result<(newValue: ReservoirValue, lastValue: ReservoirValue?, areStoredValuesContinuous: Bool)>) -> Void) {
        doseStore.addReservoirValue(units, at: date) { (newValue, previousValue, areStoredValuesContinuous, error) in
            if let error = error {
                completion(.failure(error))
            } else if let newValue = newValue {
                self.dataAccessQueue.async {
                    self.insulinEffect = nil

                    if let newDoseStartDate = previousValue?.startDate {
                        // Prune back any counteraction effects for recomputation, after the effect delay
                        self.insulinCounteractionEffects = self.insulinCounteractionEffects.filterDateRange(nil, newDoseStartDate.addingTimeInterval(.minutes(10)))
                    }

                    completion(.success((
                        newValue: newValue,
                        lastValue: previousValue,
                        areStoredValuesContinuous: areStoredValuesContinuous
                    )))
                }
            } else {
                assertionFailure()
            }
        }
    }

    func storeDosingDecision(withDate date: Date, withError error: Error? = nil) {
        getLoopState { (_, state) in
            self.doseStore.insulinOnBoard(at: date) { result in
                var insulinOnBoardError: Error?
                var insulinOnBoard: InsulinValue?

                switch result {
                case .failure(let error):
                    insulinOnBoardError = error
                case .success(let insulinValue):
                    insulinOnBoard = insulinValue
                }

                UNUserNotificationCenter.current().getNotificationSettings() { notificationSettings in
                    self.dataAccessQueue.async {
                        let dosingDecision = StoredDosingDecision(date: date,
                                                                  insulinOnBoard: insulinOnBoard,
                                                                  carbsOnBoard: state.carbsOnBoard,
                                                                  scheduleOverride: self.settings.scheduleOverride,
                                                                  glucoseTargetRangeSchedule: self.settings.glucoseTargetRangeSchedule,
                                                                  effectiveGlucoseTargetRangeSchedule: self.settings.effectiveGlucoseTargetRangeSchedule(),
                                                                  predictedGlucose: state.predictedGlucose,
                                                                  predictedGlucoseIncludingPendingInsulin: state.predictedGlucoseIncludingPendingInsulin,
                                                                  lastReservoirValue: StoredDosingDecision.LastReservoirValue(self.doseStore.lastReservoirValue),
                                                                  automaticDoseRecommendation: StoredDosingDecision.AutomaticDoseRecommendationWithDate(state.recommendedAutomaticDose),
                                                                  recommendedBolus: StoredDosingDecision.BolusRecommendationWithDate(state.recommendedBolus),
                                                                  pumpManagerStatus: self.delegate?.pumpManagerStatus,
                                                                  notificationSettings: NotificationSettings(notificationSettings),
                                                                  deviceSettings: UIDevice.current.deviceSettings,
                                                                  errors: [error, state.error, insulinOnBoardError].compactMap { $0 })
                        self.dosingDecisionStore.storeDosingDecision(dosingDecision) {}
                    }
                }
            }
        }
    }

    func storeBolusDosingDecision(_ bolusDosingDecision: BolusDosingDecision, withDate date: Date) {
        let dosingDecision = StoredDosingDecision(date: date,
                                                  insulinOnBoard: bolusDosingDecision.insulinOnBoard,
                                                  carbsOnBoard: bolusDosingDecision.carbsOnBoard,
                                                  scheduleOverride: bolusDosingDecision.scheduleOverride,
                                                  glucoseTargetRangeSchedule: bolusDosingDecision.glucoseTargetRangeSchedule,
                                                  effectiveGlucoseTargetRangeSchedule: bolusDosingDecision.effectiveGlucoseTargetRangeSchedule,
                                                  predictedGlucoseIncludingPendingInsulin: bolusDosingDecision.predictedGlucoseIncludingPendingInsulin,
                                                  manualGlucose: bolusDosingDecision.manualGlucose.map { SimpleGlucoseValue($0) },
                                                  originalCarbEntry: bolusDosingDecision.originalCarbEntry,
                                                  carbEntry: bolusDosingDecision.carbEntry,
                                                  recommendedBolus: bolusDosingDecision.recommendedBolus.map { StoredDosingDecision.BolusRecommendationWithDate(recommendation: $0, date: date) },
                                                  requestedBolus: bolusDosingDecision.requestedBolus)
        self.dosingDecisionStore.storeDosingDecision(dosingDecision) {}
    }

    func storeSettings() {
        guard let appGroup = UserDefaults.appGroup, let loopSettings = appGroup.loopSettings else {
            return
        }

        let settings = StoredSettings(date: now(),
                                      dosingEnabled: loopSettings.dosingEnabled,
                                      glucoseTargetRangeSchedule: loopSettings.glucoseTargetRangeSchedule,
                                      preMealTargetRange: loopSettings.preMealTargetRange,
                                      workoutTargetRange: loopSettings.legacyWorkoutTargetRange,
                                      overridePresets: loopSettings.overridePresets,
                                      scheduleOverride: loopSettings.scheduleOverride,
                                      preMealOverride: loopSettings.preMealOverride,
                                      maximumBasalRatePerHour: loopSettings.maximumBasalRatePerHour,
                                      maximumBolus: loopSettings.maximumBolus,
                                      suspendThreshold: loopSettings.suspendThreshold,
                                      deviceToken: loopSettings.deviceToken?.hexadecimalString,
                                      insulinModel: appGroup.insulinModelSettings.map { StoredInsulinModel($0) },
                                      basalRateSchedule: appGroup.basalRateSchedule,
                                      insulinSensitivitySchedule: appGroup.insulinSensitivitySchedule,
                                      carbRatioSchedule: appGroup.carbRatioSchedule,
                                      bloodGlucoseUnit: loopSettings.glucoseUnit)
        self.settingsStore.storeSettings(settings) {}
    }

    // Actions

    /// Runs the "loop"
    ///
    /// Executes an analysis of the current data, and recommends an adjustment to the current
    /// temporary basal rate.
    func loop() {
        
        self.dataAccessQueue.async {
            self.logger.default("Loop running")
            NotificationCenter.default.post(name: .LoopRunning, object: self)

            self.lastLoopError = nil
            let startDate = self.now()

            do {
                try self.update()

                if self.delegate?.automaticDosingEnabled == true {
                    self.enactDose { (error) -> Void in
                        if let error = error {
                            self.loopDidError(date: self.now(), error: error, duration: -startDate.timeIntervalSince(self.now()))
                        } else {
                            self.loopDidComplete(date: self.now(), duration: -startDate.timeIntervalSince(self.now()))
                        }
                        self.logger.default("Loop ended")
                        self.notify(forChange: .tempBasal)
                    }

                    // Delay the notification until we know the result of the temp basal
                    return
                } else {
                    self.loopDidComplete(date: self.now(), duration: -startDate.timeIntervalSince(self.now()))
                }
            } catch let error {
                self.loopDidError(date: self.now(), error: error, duration: -startDate.timeIntervalSince(self.now()))
            }

            self.logger.default("Loop ended")
            self.notify(forChange: .tempBasal)
        }
    }

    /// - Throws:
    ///     - LoopError.configurationError
    ///     - LoopError.glucoseTooOld
    ///     - LoopError.missingDataError
    ///     - LoopError.pumpDataTooOld
    fileprivate func update() throws {
        dispatchPrecondition(condition: .onQueue(dataAccessQueue))
        let updateGroup = DispatchGroup()

        // Fetch glucose effects as far back as we want to make retroactive analysis
        var latestGlucoseDate: Date?
        updateGroup.enter()
        glucoseStore.getGlucoseSamples(start: Date(timeInterval: -LoopCoreConstants.inputDataRecencyInterval, since: now()), end: nil) { (result) in
            switch result {
            case .failure(let error):
                self.logger.error("Failure getting glucose samples: %{public}@", String(describing: error))
                latestGlucoseDate = nil
            case .success(let samples):
                latestGlucoseDate = samples.last?.startDate
            }
            updateGroup.leave()
        }
        _ = updateGroup.wait(timeout: .distantFuture)

        guard let lastGlucoseDate = latestGlucoseDate else {
            throw LoopError.missingDataError(.glucose)
        }

        let retrospectiveStart = lastGlucoseDate.addingTimeInterval(-retrospectiveCorrection.retrospectionInterval)

        let earliestEffectDate = Date(timeInterval: .hours(-24), since: now())
        let nextEffectDate = insulinCounteractionEffects.last?.endDate ?? earliestEffectDate

        if glucoseMomentumEffect == nil {
            updateGroup.enter()
            glucoseStore.getRecentMomentumEffect { (result) -> Void in
                switch result {
                case .failure(let error):
                    self.logger.error("Failure getting recent momentum effect: %{public}@", String(describing: error))
                    self.glucoseMomentumEffect = nil
                case .success(let effects):
                    self.glucoseMomentumEffect = effects
                }
                updateGroup.leave()
            }
        }

        if insulinEffect == nil {
            self.logger.debug("Recomputing insulin effects")
            updateGroup.enter()
            doseStore.getGlucoseEffects(start: nextEffectDate, end: nil, basalDosingEnd: now()) { (result) -> Void in
                switch result {
                case .failure(let error):
                    self.logger.error("%{public}@", String(describing: error))
                    self.insulinEffect = nil
                case .success(let effects):
                    self.insulinEffect = effects
                }

                updateGroup.leave()
            }
        }

        if insulinEffectIncludingPendingInsulin == nil {
            updateGroup.enter()
            doseStore.getGlucoseEffects(start: nextEffectDate, end: nil, basalDosingEnd: nil) { (result) -> Void in
                switch result {
                case .failure(let error):
                    self.logger.error("Could not fetch insulin effects: %{public}@", String(describing: error))
                    self.insulinEffectIncludingPendingInsulin = nil
                case .success(let effects):
                    self.insulinEffectIncludingPendingInsulin = effects
                }

                updateGroup.leave()
            }
        }

        _ = updateGroup.wait(timeout: .distantFuture)

        if nextEffectDate < lastGlucoseDate, let insulinEffect = insulinEffect {
            updateGroup.enter()
            self.logger.debug("Fetching counteraction effects after %{public}@", String(describing: nextEffectDate))
            glucoseStore.getCounteractionEffects(start: nextEffectDate, end: nil, to: insulinEffect) { (result) in
                switch result {
                case .failure(let error):
                    self.logger.error("Failure getting counteraction effects: %{public}@", String(describing: error))
                case .success(let velocities):
                    self.insulinCounteractionEffects.append(contentsOf: velocities)
                }
                self.insulinCounteractionEffects = self.insulinCounteractionEffects.filterDateRange(earliestEffectDate, nil)

                updateGroup.leave()
            }

            _ = updateGroup.wait(timeout: .distantFuture)
        }

        if carbEffect == nil {
            updateGroup.enter()
            carbStore.getGlucoseEffects(
                start: retrospectiveStart, end: nil,
                effectVelocities: settings.dynamicCarbAbsorptionEnabled ? insulinCounteractionEffects : nil
            ) { (result) -> Void in
                switch result {
                case .failure(let error):
                    self.logger.error("%{public}@", String(describing: error))
                    self.carbEffect = nil
                    self.recentCarbEntries = nil
                case .success(let (entries, effects)):
                    self.carbEffect = effects
                    self.recentCarbEntries = entries
                }

                updateGroup.leave()
            }
        }

        if carbsOnBoard == nil {
            updateGroup.enter()
            carbStore.carbsOnBoard(at: now(), effectVelocities: settings.dynamicCarbAbsorptionEnabled ? insulinCounteractionEffects : nil) { (result) in
                switch result {
                case .failure(let error):
                    switch error {
                    case .noData:
                        // when there is no data, carbs on board is set to 0
                        self.carbsOnBoard = CarbValue(startDate: Date(), quantity: HKQuantity(unit: .gram(), doubleValue: 0))
                    default:
                        self.carbsOnBoard = nil
                    }
                case .success(let value):
                    self.carbsOnBoard = value
                }
                updateGroup.leave()
            }
        }

        _ = updateGroup.wait(timeout: .distantFuture)

        if retrospectiveGlucoseDiscrepancies == nil {
            do {
                try updateRetrospectiveGlucoseEffect()
            } catch let error {
                logger.error("%{public}@", String(describing: error))
            }
        }

        if predictedGlucose == nil {
            do {
                try updatePredictedGlucoseAndRecommendedDose()
            } catch let error {
                logger.error("%{public}@", String(describing: error))

                throw error
            }
        }
    }

    private func notify(forChange context: LoopUpdateContext) {
        if case .preferences = context {
            storeSettings()
        }

        NotificationCenter.default.post(name: .LoopDataUpdated,
            object: self,
            userInfo: [
                type(of: self).LoopUpdateContextKey: context.rawValue
            ]
        )
    }

    /// Computes amount of insulin from boluses that have been issued and not confirmed, and
    /// remaining insulin delivery from temporary basal rate adjustments above scheduled rate
    /// that are still in progress.
    ///
    /// - Returns: The amount of pending insulin, in units
    /// - Throws: LoopError.configurationError
    private func getPendingInsulin() throws -> Double {
        dispatchPrecondition(condition: .onQueue(dataAccessQueue))

        guard let basalRates = basalRateScheduleApplyingOverrideHistory else {
            throw LoopError.configurationError(.basalRateSchedule)
        }

        let pendingTempBasalInsulin: Double
        let date = now()

        if let basalDeliveryState = basalDeliveryState, case .tempBasal(let lastTempBasal) = basalDeliveryState, lastTempBasal.endDate > date {
            let normalBasalRate = basalRates.value(at: date)
            let remainingTime = lastTempBasal.endDate.timeIntervalSince(date)
            let remainingUnits = (lastTempBasal.unitsPerHour - normalBasalRate) * remainingTime.hours

            pendingTempBasalInsulin = max(0, remainingUnits)
        } else {
            pendingTempBasalInsulin = 0
        }

        let pendingBolusAmount: Double = lastRequestedBolus?.programmedUnits ?? 0

        // All outstanding potential insulin delivery
        return pendingTempBasalInsulin + pendingBolusAmount
    }

    /// - Throws:
    ///     - LoopError.missingDataError
    ///     - LoopError.configurationError
    ///     - LoopError.glucoseTooOld
    ///     - LoopError.pumpDataTooOld
    fileprivate func predictGlucose(
        startingAt startingGlucoseOverride: GlucoseValue? = nil,
        using inputs: PredictionInputEffect,
        historicalInsulinEffect insulinEffectOverride: [GlucoseEffect]? = nil,
        insulinCounteractionEffects insulinCounteractionEffectsOverride: [GlucoseEffectVelocity]? = nil,
        historicalCarbEffect carbEffectOverride: [GlucoseEffect]? = nil,
        potentialBolus: DoseEntry? = nil,
        potentialCarbEntry: NewCarbEntry? = nil,
        replacingCarbEntry replacedCarbEntry: StoredCarbEntry? = nil,
        includingPendingInsulin: Bool = false
    ) throws -> [PredictedGlucoseValue] {
        dispatchPrecondition(condition: .onQueue(dataAccessQueue))

        guard let insulinModelSettings = insulinModelSettings else {
            throw LoopError.configurationError(.insulinModel)
        }

        guard let glucose = startingGlucoseOverride ?? self.glucoseStore.latestGlucose else {
            throw LoopError.missingDataError(.glucose)
        }

        let pumpStatusDate = doseStore.lastAddedPumpData
        let lastGlucoseDate = glucose.startDate

        guard now().timeIntervalSince(lastGlucoseDate) <= LoopCoreConstants.inputDataRecencyInterval else {
            throw LoopError.glucoseTooOld(date: glucose.startDate)
        }

        guard now().timeIntervalSince(pumpStatusDate) <= LoopCoreConstants.inputDataRecencyInterval else {
            throw LoopError.pumpDataTooOld(date: pumpStatusDate)
        }

        var momentum: [GlucoseEffect] = []
        var retrospectiveGlucoseEffect = self.retrospectiveGlucoseEffect
        var effects: [[GlucoseEffect]] = []

        let insulinCounteractionEffects = insulinCounteractionEffectsOverride ?? self.insulinCounteractionEffects
        if inputs.contains(.carbs) {
            if let potentialCarbEntry = potentialCarbEntry {
                let retrospectiveStart = lastGlucoseDate.addingTimeInterval(-retrospectiveCorrection.retrospectionInterval)

                if potentialCarbEntry.startDate > lastGlucoseDate || recentCarbEntries?.isEmpty != false, replacedCarbEntry == nil {
                    // The potential carb effect is independent and can be summed with the existing effect
                    if let carbEffect = carbEffectOverride ?? self.carbEffect {
                        effects.append(carbEffect)
                    }

                    let potentialCarbEffect = try carbStore.glucoseEffects(
                        of: [potentialCarbEntry],
                        startingAt: retrospectiveStart,
                        endingAt: nil,
                        effectVelocities: settings.dynamicCarbAbsorptionEnabled ? insulinCounteractionEffects : nil
                    )

                    effects.append(potentialCarbEffect)
                } else {
                    var recentEntries = self.recentCarbEntries ?? []
                    if let replacedCarbEntry = replacedCarbEntry, let index = recentEntries.firstIndex(of: replacedCarbEntry) {
                        recentEntries.remove(at: index)
                    }

                    // If the entry is in the past or an entry is replaced, DCA and RC effects must be recomputed
                    var entries = recentEntries.map { NewCarbEntry(quantity: $0.quantity, startDate: $0.startDate, foodType: nil, absorptionTime: $0.absorptionTime) }
                    entries.append(potentialCarbEntry)
                    entries.sort(by: { $0.startDate > $1.startDate })

                    let potentialCarbEffect = try carbStore.glucoseEffects(
                        of: entries,
                        startingAt: retrospectiveStart,
                        endingAt: nil,
                        effectVelocities: settings.dynamicCarbAbsorptionEnabled ? insulinCounteractionEffects : nil
                    )

                    effects.append(potentialCarbEffect)

                    retrospectiveGlucoseEffect = computeRetrospectiveGlucoseEffect(startingAt: glucose, carbEffects: potentialCarbEffect)
                }
            } else if let carbEffect = carbEffectOverride ?? self.carbEffect {
                effects.append(carbEffect)
            }
        }

        if inputs.contains(.insulin) {
            let computationInsulinEffect: [GlucoseEffect]?
            if insulinEffectOverride != nil {
                computationInsulinEffect = insulinEffectOverride
            } else {
                computationInsulinEffect = includingPendingInsulin ? self.insulinEffectIncludingPendingInsulin : self.insulinEffect
            }

            if let insulinEffect = computationInsulinEffect {
                effects.append(insulinEffect)
            }

            if let potentialBolus = potentialBolus {
                guard let sensitivity = insulinSensitivityScheduleApplyingOverrideHistory else {
                    throw LoopError.configurationError(.generalSettings)
                }

                let earliestEffectDate = Date(timeInterval: .hours(-24), since: now())
                let nextEffectDate = insulinCounteractionEffects.last?.endDate ?? earliestEffectDate
                let bolusEffect = [potentialBolus]
                    .glucoseEffects(insulinModelSettings: insulinModelSettings, insulinSensitivity: sensitivity)
                    .filterDateRange(nextEffectDate, nil)
                effects.append(bolusEffect)
            }
        }

        if inputs.contains(.momentum), let momentumEffect = self.glucoseMomentumEffect {
            momentum = momentumEffect
        }

        if inputs.contains(.retrospection) {
            effects.append(retrospectiveGlucoseEffect)
        }

        var prediction = LoopMath.predictGlucose(startingAt: glucose, momentum: momentum, effects: effects)

        // Dosing requires prediction entries at least as long as the insulin model duration.
        // If our prediction is shorter than that, then extend it here.
        let finalDate = glucose.startDate.addingTimeInterval(insulinModelSettings.longestEffectDuration)
        if let last = prediction.last, last.startDate < finalDate {
            prediction.append(PredictedGlucoseValue(startDate: finalDate, quantity: last.quantity))
        }

        return prediction
    }

    fileprivate func predictGlucoseFromManualGlucose(
        _ glucose: NewGlucoseSample,
        potentialBolus: DoseEntry?,
        potentialCarbEntry: NewCarbEntry?,
        replacingCarbEntry replacedCarbEntry: StoredCarbEntry?,
        includingPendingInsulin: Bool
    ) throws -> [PredictedGlucoseValue] {
        let retrospectiveStart = glucose.date.addingTimeInterval(-retrospectiveCorrection.retrospectionInterval)
        let earliestEffectDate = Date(timeInterval: .hours(-24), since: now())
        let nextEffectDate = insulinCounteractionEffects.last?.endDate ?? earliestEffectDate

        let updateGroup = DispatchGroup()
        let effectCalculationError = Locked<Error?>(nil)

        var insulinEffect: [GlucoseEffect]?
        let basalDosingEnd = includingPendingInsulin ? nil : now()
        updateGroup.enter()
        doseStore.getGlucoseEffects(start: nextEffectDate, end: nil, basalDosingEnd: basalDosingEnd) { result in
            switch result {
            case .failure(let error):
                effectCalculationError.mutate { $0 = error }
            case .success(let effects):
                insulinEffect = effects
            }

            updateGroup.leave()
        }

        updateGroup.wait()

        if let error = effectCalculationError.value {
            throw error
        }

        var insulinCounteractionEffects = self.insulinCounteractionEffects
        if nextEffectDate < glucose.date, let insulinEffect = insulinEffect {
            updateGroup.enter()
            glucoseStore.getGlucoseSamples(start: nextEffectDate, end: nil) { result in
                switch result {
                case .failure(let error):
                    self.logger.error("Failure getting glucose samples: %{public}@", String(describing: error))
                case .success(let samples):
                    var samples = samples
                    let manualSample = StoredGlucoseSample(sample: glucose.quantitySample)
                    let insertionIndex = samples.partitioningIndex(where: { manualSample.startDate < $0.startDate })
                    samples.insert(manualSample, at: insertionIndex)
                    let velocities = self.glucoseStore.counteractionEffects(for: samples, to: insulinEffect)
                    insulinCounteractionEffects.append(contentsOf: velocities)
                }
                insulinCounteractionEffects = insulinCounteractionEffects.filterDateRange(earliestEffectDate, nil)

                updateGroup.leave()
            }

            updateGroup.wait()
        }

        var carbEffect: [GlucoseEffect]?
        updateGroup.enter()
        carbStore.getGlucoseEffects(
            start: retrospectiveStart, end: nil,
            effectVelocities: settings.dynamicCarbAbsorptionEnabled ? insulinCounteractionEffects : nil
        ) { result in
            switch result {
            case .failure(let error):
                effectCalculationError.mutate { $0 = error }
            case .success(let (_, effects)):
                carbEffect = effects
            }

            updateGroup.leave()
        }

        updateGroup.wait()

        if let error = effectCalculationError.value {
            throw error
        }

        return try predictGlucose(
            startingAt: glucose.quantitySample,
            using: [.insulin, .carbs],
            historicalInsulinEffect: insulinEffect,
            insulinCounteractionEffects: insulinCounteractionEffects,
            historicalCarbEffect: carbEffect,
            potentialBolus: potentialBolus,
            potentialCarbEntry: potentialCarbEntry,
            replacingCarbEntry: replacedCarbEntry,
            includingPendingInsulin: true
        )
    }

    fileprivate func recommendBolusForManualGlucose(_ glucose: NewGlucoseSample, consideringPotentialCarbEntry potentialCarbEntry: NewCarbEntry?, replacingCarbEntry replacedCarbEntry: StoredCarbEntry?) throws -> ManualBolusRecommendation? {
        guard lastRequestedBolus == nil else {
            // Don't recommend changes if a bolus was just requested.
            // Sending additional pump commands is not going to be
            // successful in any case.
            return nil
        }

        let pendingInsulin = try getPendingInsulin()
        let shouldIncludePendingInsulin = pendingInsulin > 0
        let prediction = try predictGlucoseFromManualGlucose(glucose, potentialBolus: nil, potentialCarbEntry: potentialCarbEntry, replacingCarbEntry: replacedCarbEntry, includingPendingInsulin: shouldIncludePendingInsulin)
        return try recommendBolus(forPrediction: prediction, consideringPotentialCarbEntry: potentialCarbEntry)
    }

    /// - Throws: LoopError.missingDataError
    fileprivate func recommendBolus(consideringPotentialCarbEntry potentialCarbEntry: NewCarbEntry?, replacingCarbEntry replacedCarbEntry: StoredCarbEntry?) throws -> ManualBolusRecommendation? {
        guard lastRequestedBolus == nil else {
            // Don't recommend changes if a bolus was just requested.
            // Sending additional pump commands is not going to be
            // successful in any case.
            return nil
        }

        let pendingInsulin = try getPendingInsulin()
        let shouldIncludePendingInsulin = pendingInsulin > 0
        let prediction = try predictGlucose(using: .all, potentialBolus: nil, potentialCarbEntry: potentialCarbEntry, replacingCarbEntry: replacedCarbEntry, includingPendingInsulin: shouldIncludePendingInsulin)
        return try recommendBolusValidatingDataRecency(forPrediction: prediction, consideringPotentialCarbEntry: potentialCarbEntry)
    }

    /// - Throws:
    ///     - LoopError.missingDataError
    ///     - LoopError.glucoseTooOld
    ///     - LoopError.pumpDataTooOld
    ///     - LoopError.configurationError
    fileprivate func recommendBolusValidatingDataRecency<Sample: GlucoseValue>(forPrediction predictedGlucose: [Sample],
                                                                               consideringPotentialCarbEntry potentialCarbEntry: NewCarbEntry?) throws -> ManualBolusRecommendation? {
        guard let glucose = glucoseStore.latestGlucose else {
            throw LoopError.missingDataError(.glucose)
        }

        let pumpStatusDate = doseStore.lastAddedPumpData
        let lastGlucoseDate = glucose.startDate

        guard now().timeIntervalSince(lastGlucoseDate) <= LoopCoreConstants.inputDataRecencyInterval else {
            throw LoopError.glucoseTooOld(date: glucose.startDate)
        }

        guard now().timeIntervalSince(pumpStatusDate) <= LoopCoreConstants.inputDataRecencyInterval else {
            throw LoopError.pumpDataTooOld(date: pumpStatusDate)
        }

        guard glucoseMomentumEffect != nil else {
            throw LoopError.missingDataError(.momentumEffect)
        }

        guard carbEffect != nil else {
            throw LoopError.missingDataError(.carbEffect)
        }

        guard insulinEffect != nil else {
            throw LoopError.missingDataError(.insulinEffect)
        }

        return try recommendBolus(forPrediction: predictedGlucose, consideringPotentialCarbEntry: potentialCarbEntry)
    }
    
    /// - Throws: LoopError.configurationError
    private func recommendBolus<Sample: GlucoseValue>(forPrediction predictedGlucose: [Sample],
                                                      consideringPotentialCarbEntry potentialCarbEntry: NewCarbEntry?) throws -> ManualBolusRecommendation? {
        guard
            let glucoseTargetRange = settings.effectiveGlucoseTargetRangeSchedule(presumingMealEntry: potentialCarbEntry != nil),
            let insulinSensitivity = insulinSensitivityScheduleApplyingOverrideHistory,
            let maxBolus = settings.maximumBolus,
            let insulinModelSettings = insulinModelSettings,
            let insulinType = pumpInsulinType
        else {
            throw LoopError.configurationError(.generalSettings)
        }

        guard lastRequestedBolus == nil
        else {
            // Don't recommend changes if a bolus was just requested.
            // Sending additional pump commands is not going to be
            // successful in any case.
            return nil
        }

        let volumeRounder = { (_ units: Double) in
            return self.delegate?.loopDataManager(self, roundBolusVolume: units) ?? units
        }
        
        let model = insulinModelSettings.model(for: insulinType)

        return predictedGlucose.recommendedManualBolus(
            to: glucoseTargetRange,
            suspendThreshold: settings.suspendThreshold?.quantity,
            sensitivity: insulinSensitivity,
            model: model,
            pendingInsulin: 0, // Pending insulin is already reflected in the prediction
            maxBolus: maxBolus,
            volumeRounder: volumeRounder
        )
    }

    /// Generates a correction effect based on how large the discrepancy is between the current glucose and its model predicted value.
    ///
    /// - Throws: LoopError.missingDataError
    private func updateRetrospectiveGlucoseEffect() throws {
        dispatchPrecondition(condition: .onQueue(dataAccessQueue))

        // Get carb effects, otherwise clear effect and throw error
        guard let carbEffects = self.carbEffect else {
            retrospectiveGlucoseDiscrepancies = nil
            retrospectiveGlucoseEffect = []
            throw LoopError.missingDataError(.carbEffect)
        }

        // Get most recent glucose, otherwise clear effect and throw error
        guard let glucose = self.glucoseStore.latestGlucose else {
            retrospectiveGlucoseEffect = []
            throw LoopError.missingDataError(.glucose)
        }

        // Get timeline of glucose discrepancies
        retrospectiveGlucoseDiscrepancies = insulinCounteractionEffects.subtracting(carbEffects, withUniformInterval: carbStore.delta)

        // Calculate retrospective correction
        retrospectiveGlucoseEffect = retrospectiveCorrection.computeEffect(
            startingAt: glucose,
            retrospectiveGlucoseDiscrepanciesSummed: retrospectiveGlucoseDiscrepanciesSummed,
            recencyInterval: LoopCoreConstants.inputDataRecencyInterval,
            insulinSensitivitySchedule: insulinSensitivitySchedule,
            basalRateSchedule: basalRateSchedule,
            glucoseCorrectionRangeSchedule: settings.glucoseTargetRangeSchedule,
            retrospectiveCorrectionGroupingInterval: LoopConstants.retrospectiveCorrectionGroupingInterval
        )
    }

    private func computeRetrospectiveGlucoseEffect(startingAt glucose: GlucoseValue, carbEffects: [GlucoseEffect]) -> [GlucoseEffect] {
        let retrospectiveGlucoseDiscrepancies = insulinCounteractionEffects.subtracting(carbEffects, withUniformInterval: carbStore.delta)
        let retrospectiveGlucoseDiscrepanciesSummed = retrospectiveGlucoseDiscrepancies.combinedSums(of: LoopConstants.retrospectiveCorrectionGroupingInterval * retrospectiveCorrectionGroupingIntervalMultiplier)
        return retrospectiveCorrection.computeEffect(
            startingAt: glucose,
            retrospectiveGlucoseDiscrepanciesSummed: retrospectiveGlucoseDiscrepanciesSummed,
            recencyInterval: LoopCoreConstants.inputDataRecencyInterval,
            insulinSensitivitySchedule: insulinSensitivitySchedule,
            basalRateSchedule: basalRateSchedule,
            glucoseCorrectionRangeSchedule: settings.glucoseTargetRangeSchedule,
            retrospectiveCorrectionGroupingInterval: LoopConstants.retrospectiveCorrectionGroupingInterval
        )
    }

    /// Runs the glucose prediction on the latest effect data.
    ///
    /// - Throws:
    ///     - LoopError.configurationError
    ///     - LoopError.glucoseTooOld
    ///     - LoopError.missingDataError
    ///     - LoopError.pumpDataTooOld
    private func updatePredictedGlucoseAndRecommendedDose() throws {
        dispatchPrecondition(condition: .onQueue(dataAccessQueue))

        self.logger.debug("Recomputing prediction and recommendations.")

        guard let glucose = glucoseStore.latestGlucose else {
            self.predictedGlucose = nil
            throw LoopError.missingDataError(.glucose)
        }

        let pumpStatusDate = doseStore.lastAddedPumpData

        let startDate = now()

        guard startDate.timeIntervalSince(glucose.startDate) <= LoopCoreConstants.inputDataRecencyInterval else {
            self.predictedGlucose = nil
            throw LoopError.glucoseTooOld(date: glucose.startDate)
        }

        guard startDate.timeIntervalSince(pumpStatusDate) <= LoopCoreConstants.inputDataRecencyInterval else {
            self.predictedGlucose = nil
            throw LoopError.pumpDataTooOld(date: pumpStatusDate)
        }

        guard glucoseMomentumEffect != nil else {
            self.predictedGlucose = nil
            throw LoopError.missingDataError(.momentumEffect)
        }

        guard carbEffect != nil else {
            self.predictedGlucose = nil
            throw LoopError.missingDataError(.carbEffect)
        }

        guard insulinEffect != nil, insulinEffectIncludingPendingInsulin != nil else {
            self.predictedGlucose = nil
            throw LoopError.missingDataError(.insulinEffect)
        }

        let predictedGlucose = try predictGlucose(using: settings.enabledEffects)
        self.predictedGlucose = predictedGlucose
        let predictedGlucoseIncludingPendingInsulin = try predictGlucose(using: settings.enabledEffects, includingPendingInsulin: true)
        self.predictedGlucoseIncludingPendingInsulin = predictedGlucoseIncludingPendingInsulin

        guard
            let maxBasal = settings.maximumBasalRatePerHour,
            let glucoseTargetRange = settings.effectiveGlucoseTargetRangeSchedule(),
            let insulinSensitivity = insulinSensitivityScheduleApplyingOverrideHistory,
            let basalRates = basalRateScheduleApplyingOverrideHistory,
            let maxBolus = settings.maximumBolus,
            let insulinModelSettings = insulinModelSettings,
            let insulinType = pumpInsulinType
        else {
            throw LoopError.configurationError(.generalSettings)
        }

        guard lastRequestedBolus == nil
        else {
            // Don't recommend changes if a bolus was just requested.
            // Sending additional pump commands is not going to be
            // successful in any case.
            self.logger.debug("Not generating recommendations because bolus request is in progress.")
            return
        }

        let rateRounder = { (_ rate: Double) in
            return self.delegate?.loopDataManager(self, roundBasalRate: rate) ?? rate
        }

        let lastTempBasal: DoseEntry?

        if case .some(.tempBasal(let dose)) = basalDeliveryState {
            lastTempBasal = dose
        } else {
            lastTempBasal = nil
        }
        
        let dosingRecommendation: AutomaticDoseRecommendation?

        switch settings.dosingStrategy {
        case .automaticBolus:
            let volumeRounder = { (_ units: Double) in
                return self.delegate?.loopDataManager(self, roundBolusVolume: units) ?? units
            }

            dosingRecommendation = predictedGlucose.recommendedAutomaticDose(
                to: glucoseTargetRange,
                at: predictedGlucose[0].startDate,
                suspendThreshold: settings.suspendThreshold?.quantity,
                sensitivity: insulinSensitivity,
                model: insulinModelSettings.model(for: insulinType),
                basalRates: basalRates,
                maxAutomaticBolus: maxBolus * LoopConstants.bolusPartialApplicationFactor,
                partialApplicationFactor: LoopConstants.bolusPartialApplicationFactor,
                lastTempBasal: lastTempBasal,
                volumeRounder: volumeRounder,
                rateRounder: rateRounder,
                isBasalRateScheduleOverrideActive: settings.scheduleOverride?.isBasalRateScheduleOverriden(at: startDate) == true
            )
        case .tempBasalOnly:
            let temp = predictedGlucose.recommendedTempBasal(
                to: glucoseTargetRange,
                at: predictedGlucose[0].startDate,
                suspendThreshold: settings.suspendThreshold?.quantity,
                sensitivity: insulinSensitivity,
                model: insulinModelSettings.model(for: insulinType),
                basalRates: basalRates,
                maxBasalRate: maxBasal,
                lastTempBasal: lastTempBasal,
                rateRounder: rateRounder,
                isBasalRateScheduleOverrideActive: settings.scheduleOverride?.isBasalRateScheduleOverriden(at: startDate) == true
            )
            dosingRecommendation = AutomaticDoseRecommendation(basalAdjustment: temp, bolusUnits: 0)
        }

        if let dosingRecommendation = dosingRecommendation {
            self.logger.default("Current basal state: %{public}@", String(describing: basalDeliveryState))
            self.logger.default("Recommending dose: %{public}@ at %{public}@", String(describing: dosingRecommendation), String(describing: startDate))
            recommendedAutomaticDose = (recommendation: dosingRecommendation, date: startDate)
        } else {
            recommendedAutomaticDose = nil
        }

        let volumeRounder = { (_ units: Double) in
            return self.delegate?.loopDataManager(self, roundBolusVolume: units) ?? units
        }

        let pendingInsulin = try getPendingInsulin()
        let predictionDrivingBolusRecommendation = pendingInsulin > 0 ? predictedGlucoseIncludingPendingInsulin : predictedGlucose
        let recommendation = predictionDrivingBolusRecommendation.recommendedManualBolus(
            to: glucoseTargetRange,
            at: predictedGlucose[0].startDate,
            suspendThreshold: settings.suspendThreshold?.quantity,
            sensitivity: insulinSensitivity,
            model: insulinModelSettings.model(for: insulinType),
            pendingInsulin: 0, // Pending insulin is already reflected in the prediction
            maxBolus: maxBolus,
            volumeRounder: volumeRounder
        )
        recommendedManualBolus = (recommendation: recommendation, date: startDate)
        self.logger.debug("Recommending bolus: %{public}@", String(describing: recommendedManualBolus))
    }

    /// *This method should only be called from the `dataAccessQueue`*
    private func enactDose(_ completion: @escaping (_ error: Error?) -> Void) {
        dispatchPrecondition(condition: .onQueue(dataAccessQueue))

        guard let recommendedDose = self.recommendedAutomaticDose else {
            completion(nil)
            return
        }

        guard abs(recommendedDose.date.timeIntervalSince(now())) < TimeInterval(minutes: 5) else {
            completion(LoopError.recommendationExpired(date: recommendedDose.date))
            return
        }
        
        if case .suspended = basalDeliveryState {
            completion(LoopError.pumpSuspended)
            return
        }

        delegate?.loopDataManager(self, didRecommend: recommendedDose) { (error) in
            self.dataAccessQueue.async {
                completion(error)
            }
        }
    }
}

/// Describes a view into the loop state
protocol LoopState {
    /// The last-calculated carbs on board
    var carbsOnBoard: CarbValue? { get }

    /// An error in the current state of the loop, or one that happened during the last attempt to loop.
    var error: Error? { get }

    /// A timeline of average velocity of glucose change counteracting predicted insulin effects
    var insulinCounteractionEffects: [GlucoseEffectVelocity] { get }

    /// The calculated timeline of predicted glucose values
    var predictedGlucose: [PredictedGlucoseValue]? { get }

    /// The calculated timeline of predicted glucose values, including the effects of pending insulin
    var predictedGlucoseIncludingPendingInsulin: [PredictedGlucoseValue]? { get }

    /// The recommended temp basal based on predicted glucose
    var recommendedAutomaticDose: (recommendation: AutomaticDoseRecommendation, date: Date)? { get }

    var recommendedBolus: (recommendation: ManualBolusRecommendation, date: Date)? { get }

    /// The difference in predicted vs actual glucose over a recent period
    var retrospectiveGlucoseDiscrepancies: [GlucoseChange]? { get }

    /// The total corrective glucose effect from retrospective correction
    var totalRetrospectiveCorrection: HKQuantity? { get }

    /// Calculates a new prediction from the current data using the specified effect inputs
    ///
    /// This method is intended for visualization purposes only, not dosing calculation. No validation of input data is done.
    ///
    /// - Parameter inputs: The effect inputs to include
    /// - Parameter potentialBolus: A bolus under consideration for which to include effects in the prediction
    /// - Parameter potentialCarbEntry: A carb entry under consideration for which to include effects in the prediction
    /// - Parameter replacedCarbEntry: An existing carb entry replaced by `potentialCarbEntry`
    /// - Parameter includingPendingInsulin: If `true`, the returned prediction will include the effects of scheduled but not yet delivered insulin
    /// - Returns: An timeline of predicted glucose values
    /// - Throws: LoopError.missingDataError if prediction cannot be computed
    func predictGlucose(using inputs: PredictionInputEffect, potentialBolus: DoseEntry?, potentialCarbEntry: NewCarbEntry?, replacingCarbEntry replacedCarbEntry: StoredCarbEntry?, includingPendingInsulin: Bool) throws -> [PredictedGlucoseValue]

    /// Calculates a new prediction from a manual glucose entry in the context of a meal entry
    ///
    /// - Parameter glucose: The unstored manual glucose entry
    /// - Parameter potentialBolus: A bolus under consideration for which to include effects in the prediction
    /// - Parameter potentialCarbEntry: A carb entry under consideration for which to include effects in the prediction
    /// - Parameter replacedCarbEntry: An existing carb entry replaced by `potentialCarbEntry`
    /// - Parameter includingPendingInsulin: If `true`, the returned prediction will include the effects of scheduled but not yet delivered insulin
    /// - Returns: A timeline of predicted glucose values
    func predictGlucoseFromManualGlucose(
        _ glucose: NewGlucoseSample,
        potentialBolus: DoseEntry?,
        potentialCarbEntry: NewCarbEntry?,
        replacingCarbEntry replacedCarbEntry: StoredCarbEntry?,
        includingPendingInsulin: Bool
    ) throws -> [PredictedGlucoseValue]

    /// Computes the recommended bolus for correcting a glucose prediction, optionally considering a potential carb entry.
    /// - Parameter potentialCarbEntry: A carb entry under consideration for which to include effects in the prediction
    /// - Parameter replacedCarbEntry: An existing carb entry replaced by `potentialCarbEntry`
    /// - Returns: A bolus recommendation, or `nil` if not applicable
    /// - Throws: LoopError.missingDataError if recommendation cannot be computed
    func recommendBolus(consideringPotentialCarbEntry potentialCarbEntry: NewCarbEntry?, replacingCarbEntry replacedCarbEntry: StoredCarbEntry?) throws -> ManualBolusRecommendation?

    /// Computes the recommended bolus for correcting a glucose prediction derived from a manual glucose entry, optionally considering a potential carb entry.
    /// - Parameter glucose: The unstored manual glucose entry
    /// - Parameter potentialCarbEntry: A carb entry under consideration for which to include effects in the prediction
    /// - Parameter replacedCarbEntry: An existing carb entry replaced by `potentialCarbEntry`
    /// - Returns: A bolus recommendation, or `nil` if not applicable
    /// - Throws: LoopError.configurationError if recommendation cannot be computed
    func recommendBolusForManualGlucose(_ glucose: NewGlucoseSample, consideringPotentialCarbEntry potentialCarbEntry: NewCarbEntry?, replacingCarbEntry replacedCarbEntry: StoredCarbEntry?) throws -> ManualBolusRecommendation?
}

extension LoopState {
    /// Calculates a new prediction from the current data using the specified effect inputs
    ///
    /// This method is intended for visualization purposes only, not dosing calculation. No validation of input data is done.
    ///
    /// - Parameter inputs: The effect inputs to include
    /// - Parameter includingPendingInsulin: If `true`, the returned prediction will include the effects of scheduled but not yet delivered insulin
    /// - Returns: An timeline of predicted glucose values
    /// - Throws: LoopError.missingDataError if prediction cannot be computed
    func predictGlucose(using inputs: PredictionInputEffect, includingPendingInsulin: Bool = false) throws -> [GlucoseValue] {
        try predictGlucose(using: inputs, potentialBolus: nil, potentialCarbEntry: nil, replacingCarbEntry: nil, includingPendingInsulin: includingPendingInsulin)
    }
}


extension LoopDataManager {
    private struct LoopStateView: LoopState {
        private let loopDataManager: LoopDataManager
        private let updateError: Error?

        init(loopDataManager: LoopDataManager, updateError: Error?) {
            self.loopDataManager = loopDataManager
            self.updateError = updateError
        }

        var carbsOnBoard: CarbValue? {
            dispatchPrecondition(condition: .onQueue(loopDataManager.dataAccessQueue))
            return loopDataManager.carbsOnBoard
        }

        var error: Error? {
            dispatchPrecondition(condition: .onQueue(loopDataManager.dataAccessQueue))
            return updateError ?? loopDataManager.lastLoopError
        }

        var insulinCounteractionEffects: [GlucoseEffectVelocity] {
            dispatchPrecondition(condition: .onQueue(loopDataManager.dataAccessQueue))
            return loopDataManager.insulinCounteractionEffects
        }

        var predictedGlucose: [PredictedGlucoseValue]? {
            dispatchPrecondition(condition: .onQueue(loopDataManager.dataAccessQueue))
            return loopDataManager.predictedGlucose
        }

        var predictedGlucoseIncludingPendingInsulin: [PredictedGlucoseValue]? {
            dispatchPrecondition(condition: .onQueue(loopDataManager.dataAccessQueue))
            return loopDataManager.predictedGlucoseIncludingPendingInsulin
        }

        var recommendedAutomaticDose: (recommendation: AutomaticDoseRecommendation, date: Date)? {
            dispatchPrecondition(condition: .onQueue(loopDataManager.dataAccessQueue))
            guard loopDataManager.lastRequestedBolus == nil else {
                return nil
            }
            return loopDataManager.recommendedAutomaticDose
        }

        var recommendedBolus: (recommendation: ManualBolusRecommendation, date: Date)? {
            dispatchPrecondition(condition: .onQueue(loopDataManager.dataAccessQueue))
            guard loopDataManager.lastRequestedBolus == nil else {
                return nil
            }
            return loopDataManager.recommendedManualBolus
        }

        var retrospectiveGlucoseDiscrepancies: [GlucoseChange]? {
            dispatchPrecondition(condition: .onQueue(loopDataManager.dataAccessQueue))
            return loopDataManager.retrospectiveGlucoseDiscrepanciesSummed
        }

        var totalRetrospectiveCorrection: HKQuantity? {
            dispatchPrecondition(condition: .onQueue(loopDataManager.dataAccessQueue))
            return loopDataManager.retrospectiveCorrection.totalGlucoseCorrectionEffect
        }

        func predictGlucose(using inputs: PredictionInputEffect, potentialBolus: DoseEntry?, potentialCarbEntry: NewCarbEntry?, replacingCarbEntry replacedCarbEntry: StoredCarbEntry?, includingPendingInsulin: Bool) throws -> [PredictedGlucoseValue] {
            dispatchPrecondition(condition: .onQueue(loopDataManager.dataAccessQueue))
            return try loopDataManager.predictGlucose(using: inputs, potentialBolus: potentialBolus, potentialCarbEntry: potentialCarbEntry, replacingCarbEntry: replacedCarbEntry, includingPendingInsulin: includingPendingInsulin)
        }

        func predictGlucoseFromManualGlucose(
            _ glucose: NewGlucoseSample,
            potentialBolus: DoseEntry?,
            potentialCarbEntry: NewCarbEntry?,
            replacingCarbEntry replacedCarbEntry: StoredCarbEntry?,
            includingPendingInsulin: Bool
        ) throws -> [PredictedGlucoseValue] {
            dispatchPrecondition(condition: .onQueue(loopDataManager.dataAccessQueue))
            return try loopDataManager.predictGlucoseFromManualGlucose(glucose, potentialBolus: potentialBolus, potentialCarbEntry: potentialCarbEntry, replacingCarbEntry: replacedCarbEntry, includingPendingInsulin: includingPendingInsulin)
        }

        func recommendBolus(consideringPotentialCarbEntry potentialCarbEntry: NewCarbEntry?, replacingCarbEntry replacedCarbEntry: StoredCarbEntry?) throws -> ManualBolusRecommendation? {
            dispatchPrecondition(condition: .onQueue(loopDataManager.dataAccessQueue))
            return try loopDataManager.recommendBolus(consideringPotentialCarbEntry: potentialCarbEntry, replacingCarbEntry: replacedCarbEntry)
        }

        func recommendBolusForManualGlucose(_ glucose: NewGlucoseSample, consideringPotentialCarbEntry potentialCarbEntry: NewCarbEntry?, replacingCarbEntry replacedCarbEntry: StoredCarbEntry?) throws -> ManualBolusRecommendation? {
            dispatchPrecondition(condition: .onQueue(loopDataManager.dataAccessQueue))
            return try loopDataManager.recommendBolusForManualGlucose(glucose, consideringPotentialCarbEntry: potentialCarbEntry, replacingCarbEntry: replacedCarbEntry)
        }
    }

    /// Executes a closure with access to the current state of the loop.
    ///
    /// This operation is performed asynchronously and the closure will be executed on an arbitrary background queue.
    ///
    /// - Parameter handler: A closure called when the state is ready
    /// - Parameter manager: The loop manager
    /// - Parameter state: The current state of the manager. This is invalid to access outside of the closure.
    func getLoopState(_ handler: @escaping (_ manager: LoopDataManager, _ state: LoopState) -> Void) {
        dataAccessQueue.async {
            var updateError: Error?

            do {
                self.logger.debug("getLoopState: update()")
                try self.update()
            } catch let error {
                updateError = error
            }

            handler(self, LoopStateView(loopDataManager: self, updateError: updateError))
        }
    }
    
    func generateSimpleBolusRecommendation(at date: Date, mealCarbs: HKQuantity?, manualGlucose: HKQuantity?) -> BolusDosingDecision? {
        
        var dosingDecision = BolusDosingDecision()
        
        var activeInsulin: Double? = nil
        let semaphore = DispatchSemaphore(value: 0)
        doseStore.insulinOnBoard(at: Date()) { (result) in
            if case .success(let iobValue) = result {
                activeInsulin = iobValue.value
                dosingDecision.insulinOnBoard = iobValue
            }
            semaphore.signal()
        }
        semaphore.wait()
        
        guard let iob = activeInsulin,
            let suspendThreshold = settings.suspendThreshold?.quantity,
            let carbRatioSchedule = carbStore.carbRatioScheduleApplyingOverrideHistory,
            let correctionRangeSchedule = settings.effectiveGlucoseTargetRangeSchedule(presumingMealEntry: mealCarbs != nil),
            let sensitivitySchedule = insulinSensitivityScheduleApplyingOverrideHistory
        else {
            // Settings incomplete; should never get here; remove when therapy settings non-optional
            return nil
        }
        
        dosingDecision.effectiveGlucoseTargetRangeSchedule = correctionRangeSchedule
        dosingDecision.glucoseTargetRangeSchedule = settings.glucoseTargetRangeSchedule
        dosingDecision.scheduleOverride = settings.scheduleOverride
        
        var notice: BolusRecommendationNotice? = nil
        if let manualGlucose = manualGlucose {
            let glucoseValue = SimpleGlucoseValue(startDate: date, quantity: manualGlucose)
            dosingDecision.manualGlucose = glucoseValue
            if manualGlucose < suspendThreshold {
                notice = .glucoseBelowSuspendThreshold(minGlucose: glucoseValue)
            } else {
                let correctionRange = correctionRangeSchedule.quantityRange(at: date)
                if manualGlucose < correctionRange.lowerBound {
                    notice = .currentGlucoseBelowTarget(glucose: glucoseValue)
                }
            }
        }
        
        let bolusAmount = SimpleBolusCalculator.recommendedInsulin(
            mealCarbs: mealCarbs,
            manualGlucose: manualGlucose,
            activeInsulin: HKQuantity.init(unit: .internationalUnit(), doubleValue: iob),
            carbRatioSchedule: carbRatioSchedule,
            correctionRangeSchedule: correctionRangeSchedule,
            sensitivitySchedule: sensitivitySchedule,
            at: date)
        
        dosingDecision.recommendedBolus = ManualBolusRecommendation(amount: bolusAmount.doubleValue(for: .internationalUnit()), pendingInsulin: 0, notice: notice)
        
        return dosingDecision
    }
}


extension LoopDataManager {
    /// Generates a diagnostic report about the current state
    ///
    /// This operation is performed asynchronously and the completion will be executed on an arbitrary background queue.
    ///
    /// - parameter completion: A closure called once the report has been generated. The closure takes a single argument of the report string.
    func generateDiagnosticReport(_ completion: @escaping (_ report: String) -> Void) {
        getLoopState { (manager, state) in

            var entries: [String] = [
                "## LoopDataManager",
                "settings: \(String(reflecting: manager.settings))",

                "insulinCounteractionEffects: [",
                "* GlucoseEffectVelocity(start, end, mg/dL/min)",
                manager.insulinCounteractionEffects.reduce(into: "", { (entries, entry) in
                    entries.append("* \(entry.startDate), \(entry.endDate), \(entry.quantity.doubleValue(for: GlucoseEffectVelocity.unit))\n")
                }),
                "]",

                "insulinEffect: [",
                "* GlucoseEffect(start, mg/dL)",
                (manager.insulinEffect ?? []).reduce(into: "", { (entries, entry) in
                    entries.append("* \(entry.startDate), \(entry.quantity.doubleValue(for: .milligramsPerDeciliter))\n")
                }),
                "]",

                "carbEffect: [",
                "* GlucoseEffect(start, mg/dL)",
                (manager.carbEffect ?? []).reduce(into: "", { (entries, entry) in
                    entries.append("* \(entry.startDate), \(entry.quantity.doubleValue(for: .milligramsPerDeciliter))\n")
                }),
                "]",

                "predictedGlucose: [",
                "* PredictedGlucoseValue(start, mg/dL)",
                (state.predictedGlucoseIncludingPendingInsulin ?? []).reduce(into: "", { (entries, entry) in
                    entries.append("* \(entry.startDate), \(entry.quantity.doubleValue(for: .milligramsPerDeciliter))\n")
                }),
                "]",

                "retrospectiveGlucoseDiscrepancies: [",
                "* GlucoseEffect(start, mg/dL)",
                (state.retrospectiveGlucoseDiscrepancies ?? []).reduce(into: "", { (entries, entry) in
                    entries.append("* \(entry.startDate), \(entry.quantity.doubleValue(for: .milligramsPerDeciliter))\n")
                }),
                "]",

                "retrospectiveGlucoseDiscrepanciesSummed: [",
                "* GlucoseChange(start, end, mg/dL)",
                (manager.retrospectiveGlucoseDiscrepanciesSummed ?? []).reduce(into: "", { (entries, entry) in
                    entries.append("* \(entry.startDate), \(entry.endDate), \(entry.quantity.doubleValue(for: .milligramsPerDeciliter))\n")
                }),
                "]",

                "glucoseMomentumEffect: \(manager.glucoseMomentumEffect ?? [])",
                "retrospectiveGlucoseEffect: \(manager.retrospectiveGlucoseEffect)",
                "recommendedAutomaticDose: \(String(describing: state.recommendedAutomaticDose))",
                "recommendedBolus: \(String(describing: state.recommendedBolus))",
                "lastBolus: \(String(describing: manager.lastRequestedBolus))",
                "lastLoopCompleted: \(String(describing: manager.lastLoopCompleted))",
                "basalDeliveryState: \(String(describing: manager.basalDeliveryState))",
                "carbsOnBoard: \(String(describing: state.carbsOnBoard))",
                "error: \(String(describing: state.error))",
                "overrideInUserDefaults: \(String(describing: UserDefaults.appGroup?.intentExtensionOverrideToSet))",
                "",
                String(reflecting: self.retrospectiveCorrection),
                "",
            ]

            self.glucoseStore.generateDiagnosticReport { (report) in
                entries.append(report)
                entries.append("")

                self.carbStore.generateDiagnosticReport { (report) in
                    entries.append(report)
                    entries.append("")

                    self.doseStore.generateDiagnosticReport { (report) in
                        entries.append(report)
                        entries.append("")

                        UNUserNotificationCenter.current().generateDiagnosticReport { (report) in
                            entries.append(report)
                            entries.append("")

                            UIDevice.current.generateDiagnosticReport { (report) in
                                entries.append(report)
                                entries.append("")

                                completion(entries.joined(separator: "\n"))
                            }
                        }
                    }
                }
            }
        }
    }
}


extension Notification.Name {
    static let LoopDataUpdated = Notification.Name(rawValue: "com.loopkit.Loop.LoopDataUpdated")
    static let LoopRunning = Notification.Name(rawValue: "com.loopkit.Loop.LoopRunning")
    static let LoopCompleted = Notification.Name(rawValue: "com.loopkit.Loop.LoopCompleted")
}

protocol LoopDataManagerDelegate: class {

    /// Informs the delegate that an immediate basal change is recommended
    ///
    /// - Parameters:
    ///   - manager: The manager
    ///   - basal: The new recommended basal
    ///   - completion: A closure called once on completion
    ///   - result: The enacted basal
    func loopDataManager(_ manager: LoopDataManager, didRecommend automaticDose: (recommendation: AutomaticDoseRecommendation, date: Date), completion: @escaping (_ result: Error?) -> Void) -> Void

    /// Asks the delegate to round a recommended basal rate to a supported rate
    ///
    /// - Parameters:
    ///   - rate: The recommended rate in U/hr
    /// - Returns: a supported rate of delivery in Units/hr. The rate returned should not be larger than the passed in rate.
    func loopDataManager(_ manager: LoopDataManager, roundBasalRate unitsPerHour: Double) -> Double

    /// Asks the delegate to round a recommended bolus volume to a supported volume
    ///
    /// - Parameters:
    ///   - units: The recommended bolus in U
    /// - Returns: a supported bolus volume in U. The volume returned should be the nearest deliverable volume.
    func loopDataManager(_ manager: LoopDataManager, roundBolusVolume units: Double) -> Double

    /// The pump manager status, if one exists.
    var pumpManagerStatus: PumpManagerStatus? { get }
    
    /// The pump manager status, if one exists.
    var automaticDosingEnabled: Bool { get }
}

private extension TemporaryScheduleOverride {
    func isBasalRateScheduleOverriden(at date: Date) -> Bool {
        guard isActive(at: date), let basalRateMultiplier = settings.basalRateMultiplier else {
            return false
        }
        return abs(basalRateMultiplier - 1.0) >= .ulpOfOne
    }
}

private extension StoredDosingDecision.LastReservoirValue {
    init?(_ reservoirValue: ReservoirValue?) {
        guard let reservoirValue = reservoirValue else {
            return nil
        }
        self.init(startDate: reservoirValue.startDate, unitVolume: reservoirValue.unitVolume)
    }
}

private extension StoredDosingDecision.AutomaticDoseRecommendationWithDate {
    init?(_ automaticDoseRecommendationWithDate: (recommendation: AutomaticDoseRecommendation, date: Date)?) {
        guard let automaticDoseRecommendationWithDate = automaticDoseRecommendationWithDate else {
            return nil
        }
        self.init(recommendation: automaticDoseRecommendationWithDate.recommendation, date: automaticDoseRecommendationWithDate.date)
    }
}

private extension StoredDosingDecision.BolusRecommendationWithDate {
    init?(_ bolusRecommendationDate: (recommendation: ManualBolusRecommendation, date: Date)?) {
        guard let bolusRecommendationDate = bolusRecommendationDate else {
            return nil
        }
        self.init(recommendation: bolusRecommendationDate.recommendation, date: bolusRecommendationDate.date)
    }
}

private extension NotificationSettings {
    init(_ notificationSettings: UNNotificationSettings) {
        self.init(authorizationStatus: NotificationSettings.AuthorizationStatus(notificationSettings.authorizationStatus),
                  soundSetting: NotificationSettings.NotificationSetting(notificationSettings.soundSetting),
                  badgeSetting: NotificationSettings.NotificationSetting(notificationSettings.badgeSetting),
                  alertSetting: NotificationSettings.NotificationSetting(notificationSettings.alertSetting),
                  notificationCenterSetting: NotificationSettings.NotificationSetting(notificationSettings.notificationCenterSetting),
                  lockScreenSetting: NotificationSettings.NotificationSetting(notificationSettings.lockScreenSetting),
                  carPlaySetting: NotificationSettings.NotificationSetting(notificationSettings.carPlaySetting),
                  alertStyle: NotificationSettings.AlertStyle(notificationSettings.alertStyle),
                  showPreviewsSetting: NotificationSettings.ShowPreviewsSetting(notificationSettings.showPreviewsSetting),
                  criticalAlertSetting: NotificationSettings.NotificationSetting(notificationSettings.criticalAlertSetting),
                  providesAppNotificationSettings: notificationSettings.providesAppNotificationSettings,
                  announcementSetting: NotificationSettings.NotificationSetting(notificationSettings.announcementSetting))
    }
}

// MARK: - Simulated Core Data

extension LoopDataManager {
    func generateSimulatedHistoricalCoreData(completion: @escaping (Error?) -> Void) {
        guard FeatureFlags.simulatedCoreDataEnabled else {
            fatalError("\(#function) should be invoked only when simulated core data is enabled")
        }

        guard let glucoseStore = glucoseStore as? GlucoseStore, let carbStore = carbStore as? CarbStore, let doseStore = doseStore as? DoseStore, let settingsStore = settingsStore as? SettingsStore, let dosingDecisionStore = dosingDecisionStore as? DosingDecisionStore else {
            fatalError("Mock stores should not be used to generate simulated core data")
        }

        settingsStore.generateSimulatedHistoricalSettingsObjects() { error in
            guard error == nil else {
                completion(error)
                return
            }
            glucoseStore.generateSimulatedHistoricalGlucoseObjects() { error in
                guard error == nil else {
                    completion(error)
                    return
                }
                carbStore.generateSimulatedHistoricalCarbObjects() { error in
                    guard error == nil else {
                        completion(error)
                        return
                    }
                    dosingDecisionStore.generateSimulatedHistoricalDosingDecisionObjects() { error in
                        guard error == nil else {
                            completion(error)
                            return
                        }
                        doseStore.generateSimulatedHistoricalPumpEvents(completion: completion)
                    }
                }
            }
        }
    }

    func purgeHistoricalCoreData(completion: @escaping (Error?) -> Void) {
        guard FeatureFlags.simulatedCoreDataEnabled else {
            fatalError("\(#function) should be invoked only when simulated core data is enabled")
        }

        guard let glucoseStore = glucoseStore as? GlucoseStore, let carbStore = carbStore as? CarbStore, let doseStore = doseStore as? DoseStore, let settingsStore = settingsStore as? SettingsStore, let dosingDecisionStore = dosingDecisionStore as? DosingDecisionStore else {
            fatalError("Mock stores should not be used to generate simulated core data")
        }

        doseStore.purgeHistoricalPumpEvents() { error in
            guard error == nil else {
                completion(error)
                return
            }
            dosingDecisionStore.purgeHistoricalDosingDecisionObjects() { error in
                guard error == nil else {
                    completion(error)
                    return
                }
                carbStore.purgeHistoricalCarbObjects() { error in
                    guard error == nil else {
                        completion(error)
                        return
                    }

                    glucoseStore.purgeHistoricalGlucoseObjects() { error in
                        guard error == nil else {
                            completion(error)
                            return
                        }
                        settingsStore.purgeHistoricalSettingsObjects(completion: completion)
                    }
                }
            }
        }
    }
}

extension LoopDataManager {
    public var therapySettings: TherapySettings {
        get {
            TherapySettings(glucoseTargetRangeSchedule: settings.glucoseTargetRangeSchedule,
                            preMealTargetRange: settings.preMealTargetRange,
                            workoutTargetRange: settings.legacyWorkoutTargetRange,
                            maximumBasalRatePerHour: settings.maximumBasalRatePerHour,
                            maximumBolus: settings.maximumBolus,
                            suspendThreshold: settings.suspendThreshold,
                            insulinSensitivitySchedule: insulinSensitivitySchedule,
                            carbRatioSchedule: carbRatioSchedule,
                            basalRateSchedule: basalRateSchedule,
                            insulinModelSettings: insulinModelSettings)
        }
        
        set {
            settings.glucoseTargetRangeSchedule = newValue.glucoseTargetRangeSchedule
            settings.preMealTargetRange = newValue.preMealTargetRange
            settings.legacyWorkoutTargetRange = newValue.workoutTargetRange
            settings.suspendThreshold = newValue.suspendThreshold
            settings.maximumBolus = newValue.maximumBolus
            settings.maximumBasalRatePerHour = newValue.maximumBasalRatePerHour
            insulinSensitivitySchedule = newValue.insulinSensitivitySchedule
            carbRatioSchedule = newValue.carbRatioSchedule
            basalRateSchedule = newValue.basalRateSchedule
            insulinModelSettings = newValue.insulinModelSettings
        }
    }
}<|MERGE_RESOLUTION|>--- conflicted
+++ resolved
@@ -72,12 +72,8 @@
         dosingDecisionStore: DosingDecisionStoreProtocol,
         settingsStore: SettingsStoreProtocol,
         now: @escaping () -> Date = { Date() },
-<<<<<<< HEAD
-        alertPresenter: AlertPresenter? = nil,
+        alertIssuer: AlertIssuer? = nil,
         pumpInsulinType: InsulinType?
-=======
-        alertIssuer: AlertIssuer? = nil
->>>>>>> 0d98b006
     ) {
         self.analyticsServicesManager = analyticsServicesManager
         self.lockedLastLoopCompleted = Locked(lastLoopCompleted)
@@ -535,8 +531,8 @@
         }
               
         // Cancel that temp basal
-        recommendedTempBasal = (recommendation: TempBasalRecommendation.cancel, date: self.now())
-        enactRecommendedTempBasal { (error) -> Void in
+        recommendedAutomaticDose = (recommendation: AutomaticDoseRecommendation(basalAdjustment: .cancel, bolusUnits: 0), date: self.now())
+        enactDose { (error) -> Void in
             self.storeDosingDecision(withDate: self.now(), withError: error)
             self.notify(forChange: .tempBasal)
         }
