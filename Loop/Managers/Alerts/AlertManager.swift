--- conflicted
+++ resolved
@@ -317,13 +317,10 @@
     public func recordRetractedAlert(_ alert: Alert, at date: Date) {
         alertStore.recordRetractedAlert(alert, at: date)
     }
-<<<<<<< HEAD
-=======
 
     public func recordIssued(alert: Alert, at date: Date = Date(), completion: ((Result<Void, Error>) -> Void)? = nil) {
         alertStore.recordIssued(alert: alert, at: date, completion: completion)
     }
->>>>>>> d461191b
 }
 
 // MARK: Extensions
