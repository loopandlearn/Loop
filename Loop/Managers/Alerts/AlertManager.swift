--- conflicted
+++ resolved
@@ -350,15 +350,11 @@
 extension AlertManager: AlertIssuer {
 
     public func issueAlert(_ alert: Alert) {
-<<<<<<< HEAD
         guard playbackFinished else {
             deferredAlerts.append(alert)
             return
         }
-        handlers.forEach { $0.issueAlert(alert) }
-=======
         scheduleAlertWithSchedulers(alert)
->>>>>>> e0e2d58c
         alertStore.recordIssued(alert: alert)
     }
 
