--- conflicted
+++ resolved
@@ -1375,10 +1375,7 @@
         }
         
         guard FeatureFlags.remoteCommandsEnabled else {
-<<<<<<< HEAD
-=======
             log.error("Remote Notification: Remote Commands not enabled.")
->>>>>>> d7e107d9
             return
         }
         
