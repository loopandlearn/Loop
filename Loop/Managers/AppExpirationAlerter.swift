//
//  AppExpirationAlerter.swift
//  Loop
//
//  Created by Pete Schwamb on 8/21/21.
//  Copyright © 2021 LoopKit Authors. All rights reserved.
//

import Foundation
import UserNotifications
import LoopCore


class AppExpirationAlerter {
    
    static let expirationAlertWindow: TimeInterval = .days(20)
    static let settingsPageExpirationWarningModeWindow: TimeInterval = .days(3)

    static func alertIfNeeded(viewControllerToPresentFrom: UIViewController) {
        
        let now = Date()

        guard let profileExpiration = BuildDetails.default.profileExpiration else {
            return
        }
        
        let expirationDate = calculateExpirationDate(profileExpiration: profileExpiration)
        
        let timeUntilExpiration = expirationDate.timeIntervalSince(now)
        
        if timeUntilExpiration > expirationAlertWindow {
            return
        }

        let minimumTimeBetweenAlerts: TimeInterval = timeUntilExpiration > .hours(24) ? .days(2) : .hours(1)
        
        if let lastAlertDate = UserDefaults.appGroup?.lastProfileExpirationAlertDate {
            guard now > lastAlertDate + minimumTimeBetweenAlerts else {
                return
            }
        }
        
        let formatter = DateComponentsFormatter()
        formatter.allowedUnits = [.day, .hour]
        formatter.unitsStyle = .full
        formatter.zeroFormattingBehavior = .dropLeading
        formatter.maximumUnitCount = 1
        let timeUntilExpirationStr = formatter.string(from: timeUntilExpiration)
        
        let alertMessage = createVerboseAlertMessage(timeUntilExpirationStr: timeUntilExpirationStr!)
        
        var dialog: UIAlertController
        if isTestFlightBuild() {
            dialog = UIAlertController(
                title: NSLocalizedString("TestFlight Expires Soon", comment: "The title for notification of upcoming TestFlight expiration"),
                message: alertMessage,
                preferredStyle: .alert)
            dialog.addAction(UIAlertAction(title: NSLocalizedString("OK", comment: "Text for ok action on notification of upcoming TestFlight expiration"), style: .default, handler: nil))
            dialog.addAction(UIAlertAction(title: NSLocalizedString("More Info", comment: "Text for more info action on notification of upcoming TestFlight expiration"), style: .default, handler: { (_) in
                UIApplication.shared.open(URL(string: "https://loopkit.github.io/loopdocs/gh-actions/gh-update/")!)
            }))

        } else {
            dialog = UIAlertController(
                title: NSLocalizedString("Profile Expires Soon", comment: "The title for notification of upcoming profile expiration"),
                message: alertMessage,
                preferredStyle: .alert)
            dialog.addAction(UIAlertAction(title: NSLocalizedString("OK", comment: "Text for ok action on notification of upcoming profile expiration"), style: .default, handler: nil))
            dialog.addAction(UIAlertAction(title: NSLocalizedString("More Info", comment: "Text for more info action on notification of upcoming profile expiration"), style: .default, handler: { (_) in
                UIApplication.shared.open(URL(string: "https://loopkit.github.io/loopdocs/build/updating/")!)
            }))
        }
        viewControllerToPresentFrom.present(dialog, animated: true, completion: nil)
        
        UserDefaults.appGroup?.lastProfileExpirationAlertDate = now
    }
    
    static func createVerboseAlertMessage(timeUntilExpirationStr:String) -> String {
        if isTestFlightBuild() {
            return String(format: NSLocalizedString("%1$@ will stop working in %2$@. You will need to rebuild before that.", comment: "Format string for body for notification of upcoming expiration. (1: app name) (2: amount of time until expiration"), Bundle.main.bundleDisplayName, timeUntilExpirationStr)
        } else {
            return String(format: NSLocalizedString("%1$@ will stop working in %2$@. You will need to update before that, with a new provisioning profile.", comment: "Format string for body for notification of upcoming provisioning profile expiration. (1: app name) (2: amount of time until expiration"), Bundle.main.bundleDisplayName, timeUntilExpirationStr)
        }
    }
    
    static func isNearExpiration(expirationDate:Date) -> Bool {
        return expirationDate.timeIntervalSinceNow < settingsPageExpirationWarningModeWindow
    }
    
    static func createProfileExpirationSettingsMessage(expirationDate:Date) -> String {
        let nearExpiration = isNearExpiration(expirationDate: expirationDate)
        let maxUnitCount = nearExpiration ? 2 : 1 // only include hours in the msg if near expiration
        let readableRelativeTime: String? = relativeTimeFormatter(maxUnitCount: maxUnitCount).string(from: expirationDate.timeIntervalSinceNow)
        let relativeTimeRemaining: String = readableRelativeTime ?? NSLocalizedString("Unknown time", comment: "Unknown amount of time in settings' profile expiration section")
        let verboseMessage = createVerboseAlertMessage(timeUntilExpirationStr: relativeTimeRemaining)
        let conciseMessage = relativeTimeRemaining + NSLocalizedString(" remaining", comment: "remaining time in setting's profile expiration section")
        return nearExpiration ? verboseMessage : conciseMessage
    }
    
    private static func relativeTimeFormatter(maxUnitCount:Int) -> DateComponentsFormatter {
        let formatter = DateComponentsFormatter()
        let includeHours = maxUnitCount == 2
        formatter.allowedUnits = includeHours ? [.day, .hour] :  [.day]
        formatter.unitsStyle = .full
        formatter.zeroFormattingBehavior = .dropLeading
        formatter.maximumUnitCount = maxUnitCount
        return formatter
    }
    
    static func buildDate() -> Date? {
        let dateFormatter = DateFormatter()
        dateFormatter.dateFormat = "EEE MMM d HH:mm:ss 'UTC' yyyy"
        dateFormatter.locale = Locale(identifier: "en_US_POSIX") // Set locale to ensure parsing works
        dateFormatter.timeZone = TimeZone(identifier: "UTC")
        
        guard let dateString = BuildDetails.default.buildDateString,
              let date = dateFormatter.date(from: dateString) else {
            return nil
        }
        
        return date
    }
    
    static func isTestFlightBuild() -> Bool {
        // If the target environment is a simulator, then
        // this is not a TestFlight distribution. Return false.
<<<<<<< HEAD
        #if targetEnvironment(simulator)
        return false
        #else
=======
#if targetEnvironment(simulator)
        return false
#else
>>>>>>> 63c11b47

        // If an "embedded.mobileprovision" is present in the main bundle, then
        // this is an Xcode, Ad-Hoc, or Enterprise distribution. Return false.
        if Bundle.main.url(forResource: "embedded", withExtension: "mobileprovision") != nil {
            return false
        }

        // If an app store receipt is not present in the main bundle, then we cannot
        // say whether this is a TestFlight or App Store distribution. Return false.
        guard let receiptName = Bundle.main.appStoreReceiptURL?.lastPathComponent else {
            return false
        }

        // A TestFlight distribution presents a "sandboxReceipt", while an App Store
        // distribution presents a "receipt". Return true if we have a TestFlight receipt.
        return "sandboxReceipt".caseInsensitiveCompare(receiptName) == .orderedSame
<<<<<<< HEAD
        #endif
=======
#endif
>>>>>>> 63c11b47
    }

    static func calculateExpirationDate(profileExpiration: Date) -> Date {
        let isTestFlight = isTestFlightBuild()
        
        if isTestFlight, let buildDate = buildDate() {
            let testflightExpiration = Calendar.current.date(byAdding: .day, value: 90, to: buildDate)!
            
            return testflightExpiration
        } else {
            return profileExpiration
        }
    }
}<|MERGE_RESOLUTION|>--- conflicted
+++ resolved
@@ -124,15 +124,9 @@
     static func isTestFlightBuild() -> Bool {
         // If the target environment is a simulator, then
         // this is not a TestFlight distribution. Return false.
-<<<<<<< HEAD
-        #if targetEnvironment(simulator)
-        return false
-        #else
-=======
 #if targetEnvironment(simulator)
         return false
 #else
->>>>>>> 63c11b47
 
         // If an "embedded.mobileprovision" is present in the main bundle, then
         // this is an Xcode, Ad-Hoc, or Enterprise distribution. Return false.
@@ -149,11 +143,7 @@
         // A TestFlight distribution presents a "sandboxReceipt", while an App Store
         // distribution presents a "receipt". Return true if we have a TestFlight receipt.
         return "sandboxReceipt".caseInsensitiveCompare(receiptName) == .orderedSame
-<<<<<<< HEAD
-        #endif
-=======
 #endif
->>>>>>> 63c11b47
     }
 
     static func calculateExpirationDate(profileExpiration: Date) -> Date {
