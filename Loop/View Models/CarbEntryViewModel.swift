//
//  CarbEntryViewModel.swift
//  Loop
//
//  Created by Noah Brauner on 7/21/23.
//  Copyright © 2023 LoopKit Authors. All rights reserved.
//

import SwiftUI
import LoopKit
import HealthKit
import Combine
import LoopCore
import LoopAlgorithm
import os.log

protocol CarbEntryViewModelDelegate: AnyObject, BolusEntryViewModelDelegate, FavoriteFoodInsightsViewModelDelegate {
    var defaultAbsorptionTimes: DefaultAbsorptionTimes { get }
    func scheduleOverrideEnabled(at date: Date) -> Bool
    func getGlucoseSamples(start: Date?, end: Date?) async throws -> [StoredGlucoseSample]
}

final class CarbEntryViewModel: ObservableObject {
    enum Alert: Identifiable {
        var id: Self {
            return self
        }
        
        case maxQuantityExceded
        case warningQuantityValidation
    }
    
    enum Warning: Identifiable {
        var id: Self {
            return self
        }
        
        var priority: Int {
            switch self {
            case .entryIsMissedMeal:
                return 1
            case .overrideInProgress:
                return 2
            case .glucoseRisingRapidly:
                return 3
            }
        }
        
        case entryIsMissedMeal
        case overrideInProgress
        case glucoseRisingRapidly
    }
    
    @Published var alert: CarbEntryViewModel.Alert?
    @Published var warnings: Set<Warning> = []

    @Published var bolusViewModel: BolusEntryViewModel?
    
    let shouldBeginEditingQuantity: Bool
    
    @Published var carbsQuantity: Double? = nil
    var preferredCarbUnit = HKUnit.gram()
    var maxCarbEntryQuantity = LoopConstants.maxCarbEntryQuantity
    var warningCarbEntryQuantity = LoopConstants.warningCarbEntryQuantity
    
    @Published var time = Date()
    private var date = Date()
    var minimumDate: Date {
<<<<<<< HEAD
        get { date.addingTimeInterval(LoopConstants.maxCarbEntryPastTime) }
    }
    var maximumDate: Date {
        get { date.addingTimeInterval(LoopConstants.maxCarbEntryFutureTime) }
=======
        get { date.addingTimeInterval(CarbMath.dateAdjustmentPast) }
    }
    var maximumDate: Date {
        get { date.addingTimeInterval(CarbMath.dateAdjustmentFuture) }
>>>>>>> 63c11b47
    }
    
    @Published var foodType = ""
    @Published var selectedDefaultAbsorptionTimeEmoji: String = ""
    @Published var usesCustomFoodType = false
    @Published var absorptionTimeWasEdited = false // if true, selecting an emoji will not alter the absorption time
    private var absorptionEditIsProgrammatic = false // needed for when absorption time is changed due to favorite food selection, so that absorptionTimeWasEdited does not get set to true

    @Published var absorptionTime: TimeInterval
    let defaultAbsorptionTimes: DefaultAbsorptionTimes
    let minAbsorptionTime = LoopConstants.minCarbAbsorptionTime
    let maxAbsorptionTime = LoopConstants.maxCarbAbsorptionTime
    var absorptionRimesRange: ClosedRange<TimeInterval> {
        return minAbsorptionTime...maxAbsorptionTime
    }
    
    @Published var favoriteFoods = UserDefaults.standard.favoriteFoods
    @Published var selectedFavoriteFoodIndex = -1 {
        willSet {
            self.selectedFavoriteFoodLastEaten = nil
        }
    }
    var selectedFavoriteFood: StoredFavoriteFood? {
        let foodExistsForIndex = 0..<favoriteFoods.count ~= selectedFavoriteFoodIndex
        return foodExistsForIndex ? favoriteFoods[selectedFavoriteFoodIndex] : nil
    }
    // Favorite Food Insights
    @Published var selectedFavoriteFoodLastEaten: Date? = nil
    lazy var relativeDateFormatter: RelativeDateTimeFormatter = {
        let formatter = RelativeDateTimeFormatter()
        formatter.unitsStyle = .full
        return formatter
    }()
    
    private let log = OSLog(category: "CarbEntryViewModel")
    
    weak var delegate: CarbEntryViewModelDelegate?
    weak var analyticsServicesManager: AnalyticsServicesManager?
    weak var deliveryDelegate: DeliveryDelegate?

    private lazy var cancellables = Set<AnyCancellable>()
    
    /// Initalizer for when`CarbEntryView` is presented from the home screen
    init(delegate: CarbEntryViewModelDelegate) {
        self.delegate = delegate
        self.absorptionTime = delegate.defaultAbsorptionTimes.medium
        self.defaultAbsorptionTimes = delegate.defaultAbsorptionTimes
        self.shouldBeginEditingQuantity = true
        
        observeAbsorptionTimeChange()
        observeFavoriteFoodChange()
        observeFavoriteFoodIndexChange()
        observeLoopUpdates()
    }
    
    /// Initalizer for when`CarbEntryView` has an entry to edit
    init(delegate: CarbEntryViewModelDelegate, originalCarbEntry: StoredCarbEntry) {
        self.delegate = delegate
        self.originalCarbEntry = originalCarbEntry
        self.defaultAbsorptionTimes = delegate.defaultAbsorptionTimes

        self.carbsQuantity = originalCarbEntry.quantity.doubleValue(for: preferredCarbUnit)
        self.time = originalCarbEntry.startDate
        self.foodType = originalCarbEntry.foodType ?? ""
        self.absorptionTime = originalCarbEntry.absorptionTime ?? .hours(3)
        self.absorptionTimeWasEdited = true
        self.usesCustomFoodType = true
        self.shouldBeginEditingQuantity = false
        
        if let favoriteFoodIndex = favoriteFoods.firstIndex(where: { $0.id == originalCarbEntry.favoriteFoodID }) {
            self.selectedFavoriteFoodIndex = favoriteFoodIndex
            updateFavoriteFoodLastEatenDate(for: favoriteFoods[favoriteFoodIndex])
        }
        
        observeFavoriteFoodIndexChange()
        observeLoopUpdates()
    }
    
    var originalCarbEntry: StoredCarbEntry? = nil
    
    private var updatedCarbEntry: NewCarbEntry? {
        if let quantity = carbsQuantity, quantity != 0 {
            let favoriteFoodID = selectedFavoriteFoodIndex == -1 ? nil : favoriteFoods[selectedFavoriteFoodIndex].id

            if let o = originalCarbEntry, o.quantity.doubleValue(for: preferredCarbUnit) == quantity && o.startDate == time && o.foodType == foodType && o.absorptionTime == absorptionTime, o.favoriteFoodID == favoriteFoodID {
                return nil  // No changes were made
            }
            
            return NewCarbEntry(
                date: date,
                quantity: HKQuantity(unit: preferredCarbUnit, doubleValue: quantity),
                startDate: time,
                foodType: usesCustomFoodType ? foodType : selectedDefaultAbsorptionTimeEmoji,
                absorptionTime: absorptionTime,
                favoriteFoodID: favoriteFoodID
            )
        }
        else {
            return nil
        }
    }
    
    var saveFavoriteFoodButtonDisabled: Bool {
        get {
            if let carbsQuantity, 0...maxCarbEntryQuantity.doubleValue(for: preferredCarbUnit) ~= carbsQuantity, selectedFavoriteFoodIndex == -1 {
                return false
            }
            return true
        }
    }
    
    var continueButtonDisabled: Bool {
        get { updatedCarbEntry == nil }
    }
    
    // MARK: - Continue to Bolus and Carb Quantity Warnings
    func continueToBolus() {
        guard updatedCarbEntry != nil else {
            return
        }
        
        validateInputAndContinue()
    }
    
    private func validateInputAndContinue() {
        guard absorptionTime <= maxAbsorptionTime else {
            return
        }
        
        guard let carbsQuantity, carbsQuantity > 0 else { return }
        let quantity = HKQuantity(unit: preferredCarbUnit, doubleValue: carbsQuantity)
        if quantity.compare(maxCarbEntryQuantity) == .orderedDescending {
            self.alert = .maxQuantityExceded
            return
        }
        else if quantity.compare(warningCarbEntryQuantity) == .orderedDescending, selectedFavoriteFoodIndex == -1 {
            self.alert = .warningQuantityValidation
            return
        }
        
        Task { @MainActor in
            setBolusViewModel()
        }
    }
        
    @MainActor private func setBolusViewModel() {
        let viewModel = BolusEntryViewModel(
            delegate: delegate,
            screenWidth: UIScreen.main.bounds.width,
            originalCarbEntry: originalCarbEntry,
            potentialCarbEntry: updatedCarbEntry,
            selectedCarbAbsorptionTimeEmoji: selectedDefaultAbsorptionTimeEmoji
        )
        
        viewModel.analyticsServicesManager = analyticsServicesManager
        viewModel.deliveryDelegate = deliveryDelegate
        bolusViewModel = viewModel
        
        analyticsServicesManager?.didDisplayBolusScreen()
    }
    
    func clearAlert() {
        self.alert = nil
    }
    
    func clearAlertAndContinueToBolus() {
        self.alert = nil
        Task { @MainActor in
            setBolusViewModel()
        }
    }
    
    // MARK: - Favorite Foods
    func onFavoriteFoodSave(_ food: NewFavoriteFood) {
        let newStoredFood = StoredFavoriteFood(name: food.name, carbsQuantity: food.carbsQuantity, foodType: food.foodType, absorptionTime: food.absorptionTime)
        favoriteFoods.append(newStoredFood)
        selectedFavoriteFoodIndex = favoriteFoods.count - 1
    }
    
    private func observeFavoriteFoodIndexChange() {
        $selectedFavoriteFoodIndex
            .receive(on: RunLoop.main)
            .dropFirst()
            .sink { [weak self] index in
                self?.favoriteFoodSelected(at: index)
            }
            .store(in: &cancellables)
    }
    
    private func observeFavoriteFoodChange() {
        $favoriteFoods
            .dropFirst()
            .removeDuplicates()
            .sink { newValue in
                UserDefaults.standard.favoriteFoods = newValue
            }
            .store(in: &cancellables)
    }

    private func favoriteFoodSelected(at index: Int) {
        self.absorptionEditIsProgrammatic = true
        // only updates carb entry fields if on new carb entry screen
        if index == -1 {
            if originalCarbEntry == nil {
                self.carbsQuantity = 0
                self.absorptionTime = defaultAbsorptionTimes.medium
                self.absorptionTimeWasEdited = false
                self.usesCustomFoodType = false
            }
            self.foodType = ""
        }
        else {
            let food = favoriteFoods[index]
            self.carbsQuantity = food.carbsQuantity.doubleValue(for: preferredCarbUnit)
            self.foodType = food.foodType
            self.absorptionTime = food.absorptionTime
            self.absorptionTimeWasEdited = true
            self.usesCustomFoodType = true
            updateFavoriteFoodLastEatenDate(for: food)
        }
    }
    
    private func updateFavoriteFoodLastEatenDate(for food: StoredFavoriteFood) {
        // Update favorite food insights last eaten date
        Task { @MainActor in
            do {
                if let lastEaten = try await delegate?.selectedFavoriteFoodLastEaten(food) {
                    withAnimation(.default) {
                        self.selectedFavoriteFoodLastEaten = lastEaten
                    }
                }
            }
            catch {
                log.error("Failed to fetch last eaten date for favorite food: %{public}@, %{public}@", String(describing: selectedFavoriteFood), String(describing: error))
            }
        }
    }
    
    // MARK: - Utility
    func restoreUserActivityState(_ activity: NSUserActivity) {
        if let entry = activity.newCarbEntry {
            time = entry.date
            carbsQuantity = entry.quantity.doubleValue(for: preferredCarbUnit)

            if let foodType = entry.foodType {
                self.foodType = foodType
                usesCustomFoodType = true
            }

            if let absorptionTime = entry.absorptionTime {
                self.absorptionTime = absorptionTime
                absorptionTimeWasEdited = true
            }
            
            if activity.entryisMissedMeal {
                warnings.insert(.entryIsMissedMeal)
            }
        }
    }
    
    private func observeLoopUpdates() {
        checkIfOverrideEnabled()
        checkGlucoseRisingRapidly()
        NotificationCenter.default
            .publisher(for: .LoopDataUpdated)
            .receive(on: DispatchQueue.main)
            .sink { [weak self] _ in
                self?.checkIfOverrideEnabled()
                self?.checkGlucoseRisingRapidly()
            }
            .store(in: &cancellables)
    }
    
    private func checkIfOverrideEnabled() {
        guard let delegate else {
            return
        }

        if delegate.scheduleOverrideEnabled(at: Date()),
           let overrideSettings = delegate.scheduleOverride?.settings,
           overrideSettings.effectiveInsulinNeedsScaleFactor != 1.0 
        {
            self.warnings.insert(.overrideInProgress)
        } else {
            self.warnings.remove(.overrideInProgress)
        }
    }
    
    private func checkGlucoseRisingRapidly() {
        guard let delegate else {
            warnings.remove(.glucoseRisingRapidly)
            return
        }
        
        let now = Date()
        let startDate = now.addingTimeInterval(-LoopConstants.missedMealWarningGlucoseRecencyWindow)
        
        Task { @MainActor in
            let glucoseSamples = try? await delegate.getGlucoseSamples(start: startDate, end: nil)
            guard let glucoseSamples else {
                warnings.remove(.glucoseRisingRapidly)
                return
            }
            
            let filteredGlucoseSamples = glucoseSamples.filterDateRange(startDate, now)
            guard let startSample = filteredGlucoseSamples.first, let endSample = filteredGlucoseSamples.last else {
                warnings.remove(.glucoseRisingRapidly)
                return
            }
            
            let duration = endSample.startDate.timeIntervalSince(startSample.startDate)
            guard duration >= LoopConstants.missedMealWarningVelocitySampleMinDuration else {
                warnings.remove(.glucoseRisingRapidly)
                return
            }
            
            let delta = endSample.quantity.doubleValue(for: .milligramsPerDeciliter) - startSample.quantity.doubleValue(for: .milligramsPerDeciliter)
            let velocity = delta / duration.minutes // Unit = mg/dL/m
            
            if velocity >= LoopConstants.missedMealWarningGlucoseRiseThreshold {
                warnings.insert(.glucoseRisingRapidly)
            } else {
                warnings.remove(.glucoseRisingRapidly)
            }
        }
    }

    private func observeAbsorptionTimeChange() {
        $absorptionTime
            .receive(on: RunLoop.main)
            .dropFirst()
            .sink { [weak self] _ in
                if self?.absorptionEditIsProgrammatic == true {
                    self?.absorptionEditIsProgrammatic = false
                }
                else {
                    self?.absorptionTimeWasEdited = true
                }
            }
            .store(in: &cancellables)
    }
}<|MERGE_RESOLUTION|>--- conflicted
+++ resolved
@@ -66,17 +66,10 @@
     @Published var time = Date()
     private var date = Date()
     var minimumDate: Date {
-<<<<<<< HEAD
         get { date.addingTimeInterval(LoopConstants.maxCarbEntryPastTime) }
     }
     var maximumDate: Date {
         get { date.addingTimeInterval(LoopConstants.maxCarbEntryFutureTime) }
-=======
-        get { date.addingTimeInterval(CarbMath.dateAdjustmentPast) }
-    }
-    var maximumDate: Date {
-        get { date.addingTimeInterval(CarbMath.dateAdjustmentFuture) }
->>>>>>> 63c11b47
     }
     
     @Published var foodType = ""
