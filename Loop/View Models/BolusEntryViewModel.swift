//
//  BolusEntryViewModel.swift
//  Loop
//
//  Created by Michael Pangburn on 7/17/20.
//  Copyright © 2020 LoopKit Authors. All rights reserved.
//

import Combine
import HealthKit
import LocalAuthentication
import Intents
import os.log
import LoopCore
import LoopKit
import LoopKitUI
import LoopUI
import SwiftUI
import SwiftCharts

protocol BolusEntryViewModelDelegate: AnyObject {
    
    func withLoopState(do block: @escaping (LoopState) -> Void)

    func addGlucoseSamples(_ samples: [NewGlucoseSample], completion: ((_ result: Swift.Result<[StoredGlucoseSample], Error>) -> Void)?)
    
    func addCarbEntry(_ carbEntry: NewCarbEntry, replacing replacingEntry: StoredCarbEntry? ,
                      completion: @escaping (_ result: Result<StoredCarbEntry>) -> Void)

    func storeManualBolusDosingDecision(_ bolusDosingDecision: BolusDosingDecision, withDate date: Date)
    
    func enactBolus(units: Double, activationType: BolusActivationType, completion: @escaping (_ error: Error?) -> Void)
    
    func getGlucoseSamples(start: Date?, end: Date?, completion: @escaping (_ samples: Swift.Result<[StoredGlucoseSample], Error>) -> Void)

    func insulinOnBoard(at date: Date, completion: @escaping (_ result: DoseStoreResult<InsulinValue>) -> Void)
    
    func carbsOnBoard(at date: Date, effectVelocities: [GlucoseEffectVelocity]?, completion: @escaping (_ result: CarbStoreResult<CarbValue>) -> Void)
    
    func insulinActivityDuration(for type: InsulinType?) -> TimeInterval

    var mostRecentGlucoseDataDate: Date? { get }
    
    var mostRecentPumpDataDate: Date? { get }
    
    var isPumpConfigured: Bool { get }
    
    var pumpInsulinType: InsulinType? { get }
    
    var settings: LoopSettings { get }

    var displayGlucoseUnitObservable: DisplayGlucoseUnitObservable { get }
}

final class BolusEntryViewModel: ObservableObject {
    enum Alert: Int {
        case recommendationChanged
        case maxBolusExceeded
        case noPumpManagerConfigured
        case noMaxBolusConfigured
        case carbEntryPersistenceFailure
        case manualGlucoseEntryOutOfAcceptableRange
        case manualGlucoseEntryPersistenceFailure
        case glucoseNoLongerStale
        case forecastInfo
    }

    enum Notice: Equatable {
        case predictedGlucoseInRange
        case predictedGlucoseBelowSuspendThreshold(suspendThreshold: HKQuantity)
        case glucoseBelowTarget
        case staleGlucoseData
        case stalePumpData
    }

    var authenticate: AuthenticationChallenge = LocalAuthentication.deviceOwnerCheck

    // MARK: - State

    @Published var glucoseValues: [GlucoseValue] = [] // stored glucose values + manual glucose entry
    private var storedGlucoseValues: [GlucoseValue] = []
    @Published var predictedGlucoseValues: [GlucoseValue] = []
    @Published var chartDateInterval: DateInterval

    @Published var activeCarbs: HKQuantity?
    @Published var activeInsulin: HKQuantity?

    @Published var targetGlucoseSchedule: GlucoseRangeSchedule?
    @Published var preMealOverride: TemporaryScheduleOverride?
    private var savedPreMealOverride: TemporaryScheduleOverride?
    @Published var scheduleOverride: TemporaryScheduleOverride?
    var maximumBolus: HKQuantity?

    let originalCarbEntry: StoredCarbEntry?
    let potentialCarbEntry: NewCarbEntry?
    let selectedCarbAbsorptionTimeEmoji: String?

    @Published var isManualGlucoseEntryEnabled = false
    @Published var manualGlucoseQuantity: HKQuantity?
    private var manualGlucoseSample: NewGlucoseSample? // derived from `enteredManualGlucose`, but stored to ensure timestamp consistency

    @Published var recommendedBolus: HKQuantity?
    @Published var enteredBolus = HKQuantity(unit: .internationalUnit(), doubleValue: 0)
    private var userChangedBolusAmount = false
<<<<<<< HEAD
    @Published var isInitiatingSaveOrBolus = false
=======
    private var isInitiatingSaveOrBolus = false
>>>>>>> d461191b

    private var dosingDecision = BolusDosingDecision(for: .normalBolus)

    @Published var activeAlert: Alert?
    @Published var activeNotice: Notice?

    private let log = OSLog(category: "BolusEntryViewModel")
    private var cancellables: Set<AnyCancellable> = []

    let chartManager: ChartsManager = {
        let predictedGlucoseChart = PredictedGlucoseChart(predictedGlucoseBounds: FeatureFlags.predictedGlucoseChartClampEnabled ? .default : nil,
                                                          yAxisStepSizeMGDLOverride: FeatureFlags.predictedGlucoseChartClampEnabled ? 40 : nil)
        predictedGlucoseChart.glucoseDisplayRange = LoopConstants.glucoseChartDefaultDisplayRangeWide
        return ChartsManager(
            colors: ChartColorPalette.primary,
            settings: ChartSettings.default,
            charts: [predictedGlucoseChart],
            traitCollection: UITraitCollection.current)
    }()

    // needed to detect change in display glucose unit when returning to the app
    private var cachedDisplayGlucoseUnit: HKUnit

    private var displayGlucoseUnit: HKUnit? {
        delegate?.displayGlucoseUnitObservable.displayGlucoseUnit
    }

    private let glucoseQuantityFormatter = QuantityFormatter()

    private var _manualGlucoseString = "" {
        didSet {
            guard let manualGlucoseValue = glucoseQuantityFormatter.numberFormatter.number(from: _manualGlucoseString)?.doubleValue
            else {
                manualGlucoseQuantity = nil
                return
            }

            // only update manualGlucoseQuantity if needed
            if manualGlucoseQuantity == nil ||
                _manualGlucoseString != glucoseQuantityFormatter.string(from: manualGlucoseQuantity!, for: cachedDisplayGlucoseUnit, includeUnit: false)
            {
                manualGlucoseQuantity = HKQuantity(unit: cachedDisplayGlucoseUnit, doubleValue: manualGlucoseValue)
            }
        }
    }

    var manualGlucoseString: String {
        get {
            guard let displayGlucoseUnit = displayGlucoseUnit else { return "" }
            if cachedDisplayGlucoseUnit != displayGlucoseUnit {
                cachedDisplayGlucoseUnit = displayGlucoseUnit
                glucoseQuantityFormatter.setPreferredNumberFormatter(for: displayGlucoseUnit)
                guard let manualGlucoseQuantity = manualGlucoseQuantity,
                      let manualGlucoseString = glucoseQuantityFormatter.string(from: manualGlucoseQuantity, for: displayGlucoseUnit, includeUnit: false)
                else {
                    _manualGlucoseString = ""
                    return _manualGlucoseString
                }
                self._manualGlucoseString = manualGlucoseString
            }
            return _manualGlucoseString
        }
        set {
            _manualGlucoseString = newValue
        }
    }

    // MARK: - Seams
    private weak var delegate: BolusEntryViewModelDelegate?
    private let now: () -> Date
    private let screenWidth: CGFloat
    private let debounceIntervalMilliseconds: Int
    private let uuidProvider: () -> String
    private let carbEntryDateFormatter: DateFormatter
    
    // MARK: - Initialization

    init(
        delegate: BolusEntryViewModelDelegate,
        now: @escaping () -> Date = { Date() },
        screenWidth: CGFloat = UIScreen.main.bounds.width,
        debounceIntervalMilliseconds: Int = 400,
        uuidProvider: @escaping () -> String = { UUID().uuidString },
        timeZone: TimeZone? = nil,
        originalCarbEntry: StoredCarbEntry? = nil,
        potentialCarbEntry: NewCarbEntry? = nil,
        selectedCarbAbsorptionTimeEmoji: String? = nil,
        isManualGlucoseEntryEnabled: Bool = false
    ) {
        self.delegate = delegate
        self.now = now
        self.screenWidth = screenWidth
        self.debounceIntervalMilliseconds = debounceIntervalMilliseconds
        self.uuidProvider = uuidProvider
        self.carbEntryDateFormatter = DateFormatter()
        self.carbEntryDateFormatter.dateStyle = .none
        self.carbEntryDateFormatter.timeStyle = .short
        if let timeZone = timeZone {
            self.carbEntryDateFormatter.timeZone = timeZone
        }
        
        self.originalCarbEntry = originalCarbEntry
        self.potentialCarbEntry = potentialCarbEntry
        self.selectedCarbAbsorptionTimeEmoji = selectedCarbAbsorptionTimeEmoji
        
        self.isManualGlucoseEntryEnabled = isManualGlucoseEntryEnabled
        
        self.chartDateInterval = DateInterval(start: Date(timeInterval: .hours(-1), since: now()), duration: .hours(7))
        
        self.dosingDecision.originalCarbEntry = originalCarbEntry

        self.cachedDisplayGlucoseUnit = delegate.displayGlucoseUnitObservable.displayGlucoseUnit

        self.updateSettings()
    }

    public func generateRecommendationAndStartObserving(_ completion: (() -> Void)? = nil) {
        update() {
            // Only start observing after first update is complete
            self.observeLoopUpdates()
            self.observeEnteredManualGlucoseChanges()
            self.observeElapsedTime()
            self.observeEnteredBolusChanges()
            completion?()
        }
    }

    private func observeLoopUpdates() {
        NotificationCenter.default
            .publisher(for: .LoopDataUpdated)
            .receive(on: DispatchQueue.main)
            .sink { [weak self] note in
                if let rawContext = note.userInfo?[LoopDataManager.LoopUpdateContextKey] as? LoopDataManager.LoopUpdateContext.RawValue,
                   let context = LoopDataManager.LoopUpdateContext(rawValue: rawContext),
                   context == .preferences
                {
                    self?.updateSettings()
                }
                self?.update()
            }
            .store(in: &cancellables)
    }

    private func observeEnteredBolusChanges() {
        $enteredBolus
            .dropFirst()
            .removeDuplicates()
            .debounce(for: .milliseconds(debounceIntervalMilliseconds), scheduler: RunLoop.main)
            .sink { [weak self] _ in
                self?.delegate?.withLoopState { [weak self] state in
                    self?.updatePredictedGlucoseValues(from: state)
                }
            }
            .store(in: &cancellables)
    }

    private func observeEnteredManualGlucoseChanges() {
        $manualGlucoseQuantity
            .dropFirst()
            .debounce(for: .milliseconds(debounceIntervalMilliseconds), scheduler: RunLoop.main)
            .sink { [weak self] enteredManualGlucose in
                guard let self = self else { return }

                self.updateManualGlucoseSample(enteredAt: self.now())

                // Clear out any entered bolus whenever the glucose entry changes
                self.enteredBolus = HKQuantity(unit: .internationalUnit(), doubleValue: 0)

                self.delegate?.withLoopState { [weak self] state in
                    self?.updatePredictedGlucoseValues(from: state, completion: {
                        // Ensure the manual glucose entry appears on the chart at the same time as the updated prediction
                        self?.updateGlucoseChartValues()
                    })

                    self?.updateRecommendedBolusAndNotice(from: state, isUpdatingFromUserInput: true)
                }
            }
            .store(in: &cancellables)
    }
    
    private func observeElapsedTime() {
        // If glucose data is stale, loop status updates cannot be expected to keep presented data fresh.
        // Periodically update the UI to ensure recommendations do not go stale.
        Timer.publish(every: .minutes(5), tolerance: .seconds(15), on: .main, in: .default)
            .autoconnect()
            .receive(on: DispatchQueue.main)
            .sink { [weak self] _ in
                guard let self = self else { return }
                
                self.log.default("5 minutes elapsed on bolus screen; refreshing UI")

                // Update the manual glucose sample's timestamp, which should always be "now"
                self.updateManualGlucoseSample(enteredAt: self.now())
                self.update()
            }
            .store(in: &cancellables)
    }

    // MARK: - View API

    var isBolusRecommended: Bool {
        guard let recommendedBolus = recommendedBolus else {
            return false
        }

        return recommendedBolus.doubleValue(for: .internationalUnit()) > 0
    }

    func saveAndDeliver(onSuccess completion: @escaping () -> Void) {
        guard delegate?.isPumpConfigured ?? false else {
            presentAlert(.noPumpManagerConfigured)
            return
        }

        guard let maximumBolus = maximumBolus else {
            presentAlert(.noMaxBolusConfigured)
            return
        }

        guard enteredBolus <= maximumBolus else {
            presentAlert(.maxBolusExceeded)
            return
        }

        if let manualGlucoseSample = manualGlucoseSample {
            guard LoopConstants.validManualGlucoseEntryRange.contains(manualGlucoseSample.quantity) else {
                presentAlert(.manualGlucoseEntryOutOfAcceptableRange)
                return
            }
        }

        // Authenticate the bolus before saving anything
        if enteredBolus.doubleValue(for: .internationalUnit()) > 0 {
            isInitiatingSaveOrBolus = true
            let message = String(format: NSLocalizedString("Authenticate to Bolus %@ Units", comment: "The message displayed during a device authentication prompt for bolus specification"), enteredBolusAmountString)
            authenticate(message) { [weak self] in
                switch $0 {
                case .success:
                    self?.continueSaving(onSuccess: completion)
                case .failure:
                    self?.isInitiatingSaveOrBolus = false
                    break
                }
            }
        } else if potentialCarbEntry != nil  { // Allow user to save carbs without bolusing
            continueSaving(onSuccess: completion)
        } else if manualGlucoseSample != nil { // Allow user to save the manual glucose sample without bolusing
            continueSaving(onSuccess: completion)
        } else {
            completion()
        }
    }
    
    private func continueSaving(onSuccess completion: @escaping () -> Void) {
        if let manualGlucoseSample = manualGlucoseSample {
            isInitiatingSaveOrBolus = true
            delegate?.addGlucoseSamples([manualGlucoseSample]) { result in
                DispatchQueue.main.async {
                    switch result {
                    case .success(let glucoseValues):
                        self.dosingDecision.manualGlucoseSample = glucoseValues.first
                        self.saveCarbsAndDeliverBolus(onSuccess: completion)
                    case .failure(let error):
                        self.isInitiatingSaveOrBolus = false
                        self.presentAlert(.manualGlucoseEntryPersistenceFailure)
                        self.log.error("Failed to add manual glucose entry: %{public}@", String(describing: error))
                    }
                }
            }
        } else {
            self.dosingDecision.manualGlucoseSample = nil
            saveCarbsAndDeliverBolus(onSuccess: completion)
        }
    }

    private func saveCarbsAndDeliverBolus(onSuccess completion: @escaping () -> Void) {
        let bolusVolume = enteredBolus.doubleValue(for: .internationalUnit())

        guard let carbEntry = potentialCarbEntry else {
            dosingDecision.carbEntry = nil
            deliverBolus(bolusVolume, onSuccess: completion)
            return
        }

        if originalCarbEntry == nil {
            let interaction = INInteraction(intent: NewCarbEntryIntent(), response: nil)
            interaction.donate { [weak self] (error) in
                if let error = error {
                    self?.log.error("Failed to donate intent: %{public}@", String(describing: error))
                }
            }
        }

        isInitiatingSaveOrBolus = true
        delegate?.addCarbEntry(carbEntry, replacing: originalCarbEntry) { result in
            DispatchQueue.main.async {
                switch result {
                case .success(let storedCarbEntry):
                    self.dosingDecision.carbEntry = storedCarbEntry
                    self.deliverBolus(bolusVolume, onSuccess: completion)
                case .failure(let error):
                    self.isInitiatingSaveOrBolus = false
                    self.presentAlert(.carbEntryPersistenceFailure)
                    self.log.error("Failed to add carb entry: %{public}@", String(describing: error))
                }
            }
        }
    }

    private func deliverBolus(_ amount: Double, onSuccess completion: @escaping () -> Void) {
        let now = self.now()

        dosingDecision.manualBolusRequested = amount
        delegate?.storeManualBolusDosingDecision(dosingDecision, withDate: now)

        guard amount > 0 else {
            completion()
            return
        }

        isInitiatingSaveOrBolus = true
        savedPreMealOverride = nil
        // TODO: should we pass along completion or not???
<<<<<<< HEAD
        delegate?.enactBolus(units: amount, automatic: false, completion: { _ in })
=======
        delegate?.enactBolus(units: bolusVolume, activationType: .activationTypeFor(recommendedAmount: recommendedBolus?.doubleValue(for: .internationalUnit()), bolusAmount: bolusVolume), completion: { _ in })
>>>>>>> d461191b
        completion()
    }

    private func presentAlert(_ alert: Alert) {
        dispatchPrecondition(condition: .onQueue(.main))

        // As of iOS 13.6 / Xcode 11.6, swapping out an alert while one is active crashes SwiftUI.
        guard activeAlert == nil else {
            return
        }

        activeAlert = alert
    }

    private lazy var bolusVolumeFormatter = QuantityFormatter(for: .internationalUnit())

    private lazy var absorptionTimeFormatter: DateComponentsFormatter = {
        let formatter = DateComponentsFormatter()
        formatter.collapsesLargestUnit = true
        formatter.unitsStyle = .abbreviated
        formatter.allowsFractionalUnits = true
        formatter.allowedUnits = [.hour, .minute]
        return formatter
    }()

    var enteredBolusAmountString: String {
        let bolusVolume = enteredBolus.doubleValue(for: .internationalUnit())
        return bolusVolumeFormatter.numberFormatter.string(from: bolusVolume) ?? String(bolusVolume)
    }

    var maximumBolusAmountString: String? {
        guard let maxBolusVolume = maximumBolus?.doubleValue(for: .internationalUnit()) else {
            return nil
        }
        return bolusVolumeFormatter.numberFormatter.string(from: maxBolusVolume) ?? String(maxBolusVolume)
    }

    var carbEntryAmountAndEmojiString: String? {
        guard
            let potentialCarbEntry = potentialCarbEntry,
            let carbAmountString = QuantityFormatter(for: .gram()).string(from: potentialCarbEntry.quantity, for: .gram())
        else {
            return nil
        }

        if let emoji = potentialCarbEntry.foodType ?? selectedCarbAbsorptionTimeEmoji {
            return String(format: NSLocalizedString("%1$@ %2$@", comment: "Format string combining carb entry quantity and absorption time emoji"), carbAmountString, emoji)
        } else {
            return carbAmountString
        }
    }

    var carbEntryDateAndAbsorptionTimeString: String? {
        guard let potentialCarbEntry = potentialCarbEntry else {
            return nil
        }

        let entryTimeString = carbEntryDateFormatter.string(from: potentialCarbEntry.startDate)

        if let absorptionTime = potentialCarbEntry.absorptionTime, let absorptionTimeString = absorptionTimeFormatter.string(from: absorptionTime) {
            return String(format: NSLocalizedString("%1$@ + %2$@", comment: "Format string combining carb entry time and absorption time"), entryTimeString, absorptionTimeString)
        } else {
            return entryTimeString
        }
    }

    // MARK: - Data upkeep

    private func updateManualGlucoseSample(enteredAt entryDate: Date) {
        dispatchPrecondition(condition: .onQueue(.main))

        manualGlucoseSample = manualGlucoseQuantity.map { quantity in
            NewGlucoseSample(
                date: entryDate,
                quantity: quantity,
                condition: nil,     // All manual glucose entries are assumed to have no condition.
                trend: nil,         // All manual glucose entries are assumed to have no trend.
                trendRate: nil,     // All manual glucose entries are assumed to have no trend rate.
                isDisplayOnly: false,
                wasUserEntered: true,
                syncIdentifier: uuidProvider()
            )
        }
    }

    private func update(_ completion: (() -> Void)? = nil) {
        dispatchPrecondition(condition: .onQueue(.main))

        // Prevent any UI updates after a bolus has been initiated.
        guard !isInitiatingSaveOrBolus else {
            completion?()
            return
        }

        disableManualGlucoseEntryIfNecessary()
        updateChartDateInterval()
        updateStoredGlucoseValues()
        updatePredictionAndRecommendation() {
            self.updateActiveInsulin()
            completion?()
        }
    }

    private func disableManualGlucoseEntryIfNecessary() {
        dispatchPrecondition(condition: .onQueue(.main))

        if isManualGlucoseEntryEnabled, !isGlucoseDataStale {
            isManualGlucoseEntryEnabled = false
            manualGlucoseString = ""
            manualGlucoseQuantity = nil
            manualGlucoseSample = nil
            presentAlert(.glucoseNoLongerStale)
        }
    }

    private func updateStoredGlucoseValues() {
        let historicalGlucoseStartDate = Date(timeInterval: -LoopCoreConstants.dosingDecisionHistoricalGlucoseInterval, since: now())
        let chartStartDate = chartDateInterval.start
        delegate?.getGlucoseSamples(start: min(historicalGlucoseStartDate, chartStartDate), end: nil) { [weak self] result in
            DispatchQueue.main.async {
                guard let self = self else { return }
                switch result {
                case .failure(let error):
                    self.log.error("Failure getting glucose samples: %{public}@", String(describing: error))
                    self.storedGlucoseValues = []
                    self.dosingDecision.historicalGlucose = []
                case .success(let samples):
                    self.storedGlucoseValues = samples.filter { $0.startDate >= chartStartDate }
                    self.dosingDecision.historicalGlucose = samples.filter { $0.startDate >= historicalGlucoseStartDate }.map { HistoricalGlucoseValue(startDate: $0.startDate, quantity: $0.quantity) }
                }
                self.updateGlucoseChartValues()
            }
        }
    }

    private func updateGlucoseChartValues() {
        dispatchPrecondition(condition: .onQueue(.main))

        var chartGlucoseValues = storedGlucoseValues
        if let manualGlucoseSample = manualGlucoseSample {
            chartGlucoseValues.append(manualGlucoseSample.quantitySample)
        }

        self.glucoseValues = chartGlucoseValues
    }

    /// - NOTE: `completion` is invoked on the main queue after predicted glucose values are updated
    private func updatePredictedGlucoseValues(from state: LoopState, completion: @escaping () -> Void = {}) {
        dispatchPrecondition(condition: .notOnQueue(.main))

        let (manualGlucoseSample, enteredBolus, insulinType) = DispatchQueue.main.sync { (self.manualGlucoseSample, self.enteredBolus, delegate?.pumpInsulinType) }
        
        let enteredBolusDose = DoseEntry(type: .bolus, startDate: Date(), value: enteredBolus.doubleValue(for: .internationalUnit()), unit: .units, insulinType: insulinType)

        let predictedGlucoseValues: [PredictedGlucoseValue]
        do {
            if let manualGlucoseEntry = manualGlucoseSample {
                predictedGlucoseValues = try state.predictGlucoseFromManualGlucose(
                    manualGlucoseEntry,
                    potentialBolus: enteredBolusDose,
                    potentialCarbEntry: potentialCarbEntry,
                    replacingCarbEntry: originalCarbEntry,
                    includingPendingInsulin: true,
                    considerPositiveVelocityAndRC: true
                )
            } else {
                predictedGlucoseValues = try state.predictGlucose(
                    using: .all,
                    potentialBolus: enteredBolusDose,
                    potentialCarbEntry: potentialCarbEntry,
                    replacingCarbEntry: originalCarbEntry,
                    includingPendingInsulin: true,
                    considerPositiveVelocityAndRC: true
                )
            }
        } catch {
            predictedGlucoseValues = []
        }

        DispatchQueue.main.async {
            self.predictedGlucoseValues = predictedGlucoseValues
            self.dosingDecision.predictedGlucose = predictedGlucoseValues
            completion()
        }
    }

    private func updateActiveInsulin() {
        delegate?.insulinOnBoard(at: Date()) { [weak self] result in
            guard let self = self else { return }

            DispatchQueue.main.async {
                switch result {
                case .success(let iob):
                    self.activeInsulin = HKQuantity(unit: .internationalUnit(), doubleValue: iob.value)
                    self.dosingDecision.insulinOnBoard = iob
                case .failure:
                    self.activeInsulin = nil
                    self.dosingDecision.insulinOnBoard = nil
                }
            }
        }
    }

    private func updatePredictionAndRecommendation(_ completion: @escaping () -> Void) {
        guard let delegate = delegate else {
            completion()
            return
        }
        delegate.withLoopState { [weak self] state in
            self?.updateCarbsOnBoard(from: state)
            self?.updateRecommendedBolusAndNotice(from: state, isUpdatingFromUserInput: false)
            self?.updatePredictedGlucoseValues(from: state)
            DispatchQueue.main.async {
                completion()
            }
        }
    }

    private func updateCarbsOnBoard(from state: LoopState) {
        delegate?.carbsOnBoard(at: Date(), effectVelocities: state.insulinCounteractionEffects) { result in
            DispatchQueue.main.async {
                switch result {
                case .success(let carbValue):
                    self.activeCarbs = carbValue.quantity
                    self.dosingDecision.carbsOnBoard = carbValue
                case .failure:
                    self.activeCarbs = nil
                    self.dosingDecision.carbsOnBoard = nil
                }
            }
        }
    }

    private func updateRecommendedBolusAndNotice(from state: LoopState, isUpdatingFromUserInput: Bool) {
        dispatchPrecondition(condition: .notOnQueue(.main))

        let now = Date()
        var recommendation: ManualBolusRecommendation?
        let recommendedBolus: HKQuantity?
        let notice: Notice?
        do {
            recommendation = try computeBolusRecommendation(from: state)
            if let recommendation = recommendation {
                recommendedBolus = HKQuantity(unit: .internationalUnit(), doubleValue: recommendation.amount)

                switch recommendation.notice {
                case .glucoseBelowSuspendThreshold:
                    if let suspendThreshold = delegate?.settings.suspendThreshold {
                        notice = .predictedGlucoseBelowSuspendThreshold(suspendThreshold: suspendThreshold.quantity)
                    } else {
                        notice = nil
                    }
                case .predictedGlucoseInRange:
                    notice = .predictedGlucoseInRange
                case .allGlucoseBelowTarget(minGlucose: _):
                    notice = .glucoseBelowTarget
                default:
                    notice = nil
                }
            } else {
                recommendedBolus = HKQuantity(unit: .internationalUnit(), doubleValue: 0)
                notice = nil
            }
        } catch {
            recommendedBolus = nil

            switch error {
            case LoopError.missingDataError(.glucose), LoopError.glucoseTooOld:
                notice = .staleGlucoseData
            case LoopError.pumpDataTooOld:
                notice = .stalePumpData
            default:
                notice = nil
            }
        }

        DispatchQueue.main.async {
            let priorRecommendedBolus = self.recommendedBolus
            self.recommendedBolus = recommendedBolus
            self.dosingDecision.manualBolusRecommendation = recommendation.map { ManualBolusRecommendationWithDate(recommendation: $0, date: now) }
            self.activeNotice = notice

            if priorRecommendedBolus != nil,
               priorRecommendedBolus != recommendedBolus,
               !self.isInitiatingSaveOrBolus,
               !isUpdatingFromUserInput
            {
                self.presentAlert(.recommendationChanged)
            }
        }
    }

    private func computeBolusRecommendation(from state: LoopState) throws -> ManualBolusRecommendation? {
        dispatchPrecondition(condition: .notOnQueue(.main))

        let manualGlucoseSample = DispatchQueue.main.sync { self.manualGlucoseSample }
        if manualGlucoseSample != nil {
            return try state.recommendBolusForManualGlucose(
                manualGlucoseSample!,
                consideringPotentialCarbEntry: potentialCarbEntry,
                replacingCarbEntry: originalCarbEntry,
                considerPositiveVelocityAndRC: FeatureFlags.usePositiveMomentumAndRCForManualBoluses
            )
        } else {
            return try state.recommendBolus(
                consideringPotentialCarbEntry: potentialCarbEntry,
                replacingCarbEntry: originalCarbEntry,
                considerPositiveVelocityAndRC: FeatureFlags.usePositiveMomentumAndRCForManualBoluses
            )
        }
    }

    private func updateSettings() {
        dispatchPrecondition(condition: .onQueue(.main))
        
        guard let delegate = delegate else {
            return
        }

        targetGlucoseSchedule = delegate.settings.glucoseTargetRangeSchedule
        // Pre-meal override should be ignored if we have carbs (LOOP-1964)
        preMealOverride = potentialCarbEntry == nil ? delegate.settings.preMealOverride : nil
        scheduleOverride = delegate.settings.scheduleOverride

        if preMealOverride?.hasFinished() == true {
            preMealOverride = nil
        }

        if scheduleOverride?.hasFinished() == true {
            scheduleOverride = nil
        }

        maximumBolus = delegate.settings.maximumBolus.map { maxBolusAmount in
            HKQuantity(unit: .internationalUnit(), doubleValue: maxBolusAmount)
        }

        dosingDecision.scheduleOverride = scheduleOverride

        if scheduleOverride != nil || preMealOverride != nil {
            dosingDecision.glucoseTargetRangeSchedule = delegate.settings.effectiveGlucoseTargetRangeSchedule(presumingMealEntry: potentialCarbEntry != nil)
        } else {
            dosingDecision.glucoseTargetRangeSchedule = targetGlucoseSchedule
        }
    }

    private func updateChartDateInterval() {
        dispatchPrecondition(condition: .onQueue(.main))

        // How far back should we show data? Use the screen size as a guide.
        let viewMarginInset: CGFloat = 14
        let availableWidth = screenWidth - chartManager.fixedHorizontalMargin - 2 * viewMarginInset

        let totalHours = floor(Double(availableWidth / LoopConstants.minimumChartWidthPerHour))
        let futureHours = ceil((delegate?.insulinActivityDuration(for: delegate?.pumpInsulinType) ?? .hours(4)).hours)
        let historyHours = max(LoopConstants.statusChartMinimumHistoryDisplay.hours, totalHours - futureHours)

        let date = Date(timeInterval: -TimeInterval(hours: historyHours), since: now())
        let chartStartDate = Calendar.current.nextDate(
            after: date,
            matching: DateComponents(minute: 0),
            matchingPolicy: .strict,
            direction: .backward
        ) ?? date

        chartDateInterval = DateInterval(start: chartStartDate, duration: .hours(totalHours))
    }
}

extension BolusEntryViewModel.Alert: Identifiable {
    var id: Self { self }
}

// MARK: Helpers
extension BolusEntryViewModel {
    
    var isGlucoseDataStale: Bool {
        guard let latestGlucoseDataDate = delegate?.mostRecentGlucoseDataDate else { return true }
        return now().timeIntervalSince(latestGlucoseDataDate) > LoopCoreConstants.inputDataRecencyInterval
    }
    
    var isPumpDataStale: Bool {
        guard let latestPumpDataDate = delegate?.mostRecentPumpDataDate else { return true }
        return now().timeIntervalSince(latestPumpDataDate) > LoopCoreConstants.inputDataRecencyInterval
    }

    var isManualGlucosePromptVisible: Bool {
        activeNotice == .staleGlucoseData && !isManualGlucoseEntryEnabled
    }
    
    var isNoticeVisible: Bool {
        if activeNotice == nil {
            return false
        } else if activeNotice != .staleGlucoseData {
            return true
        } else {
            return !isManualGlucoseEntryEnabled
        }
    }
    
    private var hasBolusEntryReadyToDeliver: Bool {
        enteredBolus.doubleValue(for: .internationalUnit()) != 0
    }

    private var hasDataToSave: Bool {
        manualGlucoseQuantity != nil || potentialCarbEntry != nil
    }

    enum ButtonChoice { case manualGlucoseEntry, actionButton }
    var primaryButton: ButtonChoice {
        if !isManualGlucosePromptVisible { return .actionButton }
        if hasBolusEntryReadyToDeliver { return .actionButton }
        return .manualGlucoseEntry
    }
    
    enum ActionButtonAction {
        case saveWithoutBolusing
        case saveAndDeliver
        case enterBolus
        case deliver
    }
    
    var actionButtonAction: ActionButtonAction {
        switch (hasDataToSave, hasBolusEntryReadyToDeliver) {
        case (true, true): return .saveAndDeliver
        case (true, false): return .saveWithoutBolusing
        case (false, true): return .deliver
        case (false, false): return .enterBolus
        }
    }
}<|MERGE_RESOLUTION|>--- conflicted
+++ resolved
@@ -102,11 +102,7 @@
     @Published var recommendedBolus: HKQuantity?
     @Published var enteredBolus = HKQuantity(unit: .internationalUnit(), doubleValue: 0)
     private var userChangedBolusAmount = false
-<<<<<<< HEAD
     @Published var isInitiatingSaveOrBolus = false
-=======
-    private var isInitiatingSaveOrBolus = false
->>>>>>> d461191b
 
     private var dosingDecision = BolusDosingDecision(for: .normalBolus)
 
@@ -384,10 +380,11 @@
 
     private func saveCarbsAndDeliverBolus(onSuccess completion: @escaping () -> Void) {
         let bolusVolume = enteredBolus.doubleValue(for: .internationalUnit())
+        let activationType = BolusActivationType.activationTypeFor(recommendedAmount: recommendedBolus?.doubleValue(for: .internationalUnit()), bolusAmount: bolusVolume)
 
         guard let carbEntry = potentialCarbEntry else {
             dosingDecision.carbEntry = nil
-            deliverBolus(bolusVolume, onSuccess: completion)
+            deliverBolus(bolusVolume, activationType: activationType, onSuccess: completion)
             return
         }
 
@@ -406,7 +403,7 @@
                 switch result {
                 case .success(let storedCarbEntry):
                     self.dosingDecision.carbEntry = storedCarbEntry
-                    self.deliverBolus(bolusVolume, onSuccess: completion)
+                    self.deliverBolus(bolusVolume, activationType: activationType, onSuccess: completion)
                 case .failure(let error):
                     self.isInitiatingSaveOrBolus = false
                     self.presentAlert(.carbEntryPersistenceFailure)
@@ -416,7 +413,7 @@
         }
     }
 
-    private func deliverBolus(_ amount: Double, onSuccess completion: @escaping () -> Void) {
+    private func deliverBolus(_ amount: Double, activationType: BolusActivationType, onSuccess completion: @escaping () -> Void) {
         let now = self.now()
 
         dosingDecision.manualBolusRequested = amount
@@ -429,12 +426,8 @@
 
         isInitiatingSaveOrBolus = true
         savedPreMealOverride = nil
-        // TODO: should we pass along completion or not???
-<<<<<<< HEAD
-        delegate?.enactBolus(units: amount, automatic: false, completion: { _ in })
-=======
-        delegate?.enactBolus(units: bolusVolume, activationType: .activationTypeFor(recommendedAmount: recommendedBolus?.doubleValue(for: .internationalUnit()), bolusAmount: bolusVolume), completion: { _ in })
->>>>>>> d461191b
+        
+        delegate?.enactBolus(units: amount, activationType: activationType, completion: { _ in })
         completion()
     }
 
