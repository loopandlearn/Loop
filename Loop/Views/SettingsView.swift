//
//  SettingsView.swift
//  LoopUI
//
//  Created by Rick Pasetto on 6/24/20.
//  Copyright © 2020 LoopKit Authors. All rights reserved.
//

import LoopKit
import LoopKitUI
import MockKit
import SwiftUI
import HealthKit

public struct SettingsView: View {
    @EnvironmentObject private var displayGlucoseUnitObservable: DisplayGlucoseUnitObservable
    @Environment(\.dismiss) private var dismiss
    @Environment(\.appName) private var appName
    @Environment(\.guidanceColors) private var guidanceColors
    @Environment(\.carbTintColor) private var carbTintColor
    @Environment(\.glucoseTintColor) private var glucoseTintColor
    @Environment(\.insulinTintColor) private var insulinTintColor

    @ObservedObject var viewModel: SettingsViewModel

    @State private var pumpChooserIsPresented: Bool = false
    @State private var cgmChooserIsPresented: Bool = false
    @State private var serviceChooserIsPresented: Bool = false
    @State private var therapySettingsIsPresented: Bool = false
    @State private var deletePumpDataAlertIsPresented = false
    @State private var deleteCGMDataAlertIsPresented = false

    public init(viewModel: SettingsViewModel) {
        self.viewModel = viewModel
    }
    
    public var body: some View {
        NavigationView {
            List {
                loopSection
                if FeatureFlags.automaticBolusEnabled {
                    dosingStrategySection
                }
                if viewModel.showWarning {
                    alertPermissionsSection
                }
                if viewModel.pumpManagerSettingsViewModel.isSetUp() {
                    therapySettingsSection
                }
                deviceSettingsSection
                if viewModel.pumpManagerSettingsViewModel.isTestingDevice || viewModel.cgmManagerSettingsViewModel.isTestingDevice {
                    deleteDataSection
                }
                if viewModel.servicesViewModel.showServices {
                    servicesSection
                }
                supportSection
            }
            .insetGroupedListStyle()
            .navigationBarTitle(Text(NSLocalizedString("Settings", comment: "Settings screen title")))
            .navigationBarItems(trailing: dismissButton)
        }
    }
    
    private var closedLoopToggleState: Binding<Bool> {
        Binding(
            get: { self.viewModel.isClosedLoopAllowed && self.viewModel.closedLoopPreference },
            set: { self.viewModel.closedLoopPreference = $0 }
        )
    }
}

extension SettingsView {
        
    private var dismissButton: some View {
        Button(action: dismiss) {
            Text("Done").bold()
        }
    }
    
    private var loopSection: some View {
        Section(header: SectionHeader(label: viewModel.supportInfoProvider.localizedAppNameAndVersion)) {
            Toggle(isOn: closedLoopToggleState) {
                VStack(alignment: .leading) {
                    Text(NSLocalizedString("Closed Loop", comment: "The title text for the looping enabled switch cell"))
                    if !viewModel.isClosedLoopAllowed {
                        DescriptiveText(label: NSLocalizedString("Closed Loop requires an active CGM Sensor Session", comment: "The description text for the looping enabled switch cell when closed loop is not allowed"))
                    }
                }
            }
            .disabled(!viewModel.isClosedLoopAllowed)
        }
    }

    private var dosingStrategySection: some View {
        Section(header: SectionHeader(label: NSLocalizedString("Dosing Strategy", comment: "The title of the Dosing Strategy section in settings"))) {
            
            NavigationLink(destination: DosingStrategySelectionView(dosingStrategy: $viewModel.dosingStrategy))
            {
                HStack {
                    Text(viewModel.dosingStrategy.title)
                }
            }
        }
    }

    private var alertPermissionsSection: some View {
        Section {
            NavigationLink(destination:
                NotificationsCriticalAlertPermissionsView(mode: .flow, viewModel: viewModel.notificationsCriticalAlertPermissionsViewModel))
            {
                HStack {
                    Text(NSLocalizedString("Alert Permissions", comment: "Alert Permissions button text"))
                    if viewModel.showWarning {
                        Spacer()
                        Image(systemName: "exclamationmark.triangle.fill")
                            .foregroundColor(.critical)
                    }
                }
            }
        }
    }
        
    private var therapySettingsSection: some View {
        Section(header: SectionHeader(label: NSLocalizedString("Configuration", comment: "The title of the Configuration section in settings"))) {
            LargeButton(action: { self.therapySettingsIsPresented = true },
                            includeArrow: true,
                            imageView: AnyView(Image("Therapy Icon")),
                            label: NSLocalizedString("Therapy Settings", comment: "Title text for button to Therapy Settings"),
                            descriptiveText: NSLocalizedString("Diabetes Treatment", comment: "Descriptive text for Therapy Settings"))
                .sheet(isPresented: $therapySettingsIsPresented) {
                    TherapySettingsView(
                        viewModel: TherapySettingsViewModel(mode: .settings,
                                                            therapySettings: self.viewModel.therapySettings(),
                                                            supportedInsulinModelSettings: self.viewModel.supportedInsulinModelSettings,
                                                            pumpSupportedIncrements: self.viewModel.pumpSupportedIncrements,
                                                            syncPumpSchedule: self.viewModel.syncPumpSchedule,
                                                            chartColors: .primary,
                                                            didSave: self.viewModel.didSave))
                        .environmentObject(displayGlucoseUnitObservable)
                        .environment(\.dismiss, self.dismiss)
                        .environment(\.appName, self.appName)
                        .environment(\.carbTintColor, self.carbTintColor)
                        .environment(\.glucoseTintColor, self.glucoseTintColor)
                        .environment(\.guidanceColors, self.guidanceColors)
                        .environment(\.insulinTintColor, self.insulinTintColor)
            }
        }
    }
    
    private var deviceSettingsSection: some View {
        Section {
            pumpSection
            cgmSection
        }
    }
    
    @ViewBuilder
    private var pumpSection: some View {
        if viewModel.pumpManagerSettingsViewModel.isSetUp() {
            LargeButton(action: self.viewModel.pumpManagerSettingsViewModel.didTap,
                        includeArrow: true,
                        imageView: deviceImage(uiImage: viewModel.pumpManagerSettingsViewModel.image()),
                        label: viewModel.pumpManagerSettingsViewModel.name(),
                        descriptiveText: NSLocalizedString("Insulin Pump", comment: "Descriptive text for Insulin Pump"))
        } else {
            LargeButton(action: { self.pumpChooserIsPresented = true },
                        includeArrow: false,
                        imageView: AnyView(plusImage),
                        label: NSLocalizedString("Add Pump", comment: "Title text for button to add pump device"),
                        descriptiveText: NSLocalizedString("Tap here to set up a pump", comment: "Descriptive text for button to add pump device"))
                .actionSheet(isPresented: $pumpChooserIsPresented) {
                    ActionSheet(title: Text("Add Pump", comment: "The title of the pump chooser in settings"), buttons: pumpChoices)
            }
        }
    }
    
    private var pumpChoices: [ActionSheet.Button] {
        var result = viewModel.pumpManagerSettingsViewModel.availableDevices.map { availableDevice in
            ActionSheet.Button.default(Text(availableDevice.localizedTitle)) {
                self.viewModel.pumpManagerSettingsViewModel.didTapAdd(availableDevice)
            }
        }
        result.append(.cancel())
        return result
    }
    
    @ViewBuilder
    private var cgmSection: some View {
        if viewModel.cgmManagerSettingsViewModel.isSetUp() {
            LargeButton(action: self.viewModel.cgmManagerSettingsViewModel.didTap,
                        includeArrow: true,
                        imageView: deviceImage(uiImage: viewModel.cgmManagerSettingsViewModel.image()),
                        label: viewModel.cgmManagerSettingsViewModel.name(),
                        descriptiveText: NSLocalizedString("Continuous Glucose Monitor", comment: "Descriptive text for Continuous Glucose Monitor"))
        } else {
            LargeButton(action: { self.cgmChooserIsPresented = true },
                        includeArrow: false,
                        imageView: AnyView(plusImage),
                        label: NSLocalizedString("Add CGM", comment: "Title text for button to add CGM device"),
                        descriptiveText: NSLocalizedString("Tap here to set up a CGM", comment: "Descriptive text for button to add CGM device"))
                .actionSheet(isPresented: $cgmChooserIsPresented) {
                    ActionSheet(title: Text("Add CGM", comment: "The title of the CGM chooser in settings"), buttons: cgmChoices)
            }
        }
    }
    
    private var cgmChoices: [ActionSheet.Button] {
        var result = viewModel.cgmManagerSettingsViewModel.availableDevices.map { availableDevice in
            ActionSheet.Button.default(Text(availableDevice.localizedTitle)) {
                self.viewModel.cgmManagerSettingsViewModel.didTapAdd(availableDevice)
            }
        }
        result.append(.cancel())
        return result
    }
    
    private var servicesSection: some View {
        Section(header: SectionHeader(label: NSLocalizedString("Services", comment: "The title of the services section in settings"))) {
            ForEach(viewModel.servicesViewModel.activeServices().indices, id: \.self) { index in
                LargeButton(action: { self.viewModel.servicesViewModel.didTapService(index) },
                            includeArrow: true,
                            imageView: self.serviceImage(uiImage: (self.viewModel.servicesViewModel.activeServices()[index] as? ServiceUI)?.image),
                            label: self.viewModel.servicesViewModel.activeServices()[index].localizedTitle,
                            descriptiveText: "")
            }
            if viewModel.servicesViewModel.inactiveServices().count > 0 {
                LargeButton(action: { self.serviceChooserIsPresented = true },
                            includeArrow: false,
                            imageView: AnyView(plusImage),
                            label: NSLocalizedString("Add Service", comment: "The title of the add service button in settings"),
                            descriptiveText: NSLocalizedString("Tap here to set up a Service", comment: "The descriptive text of the add service button in settings"))
                    .actionSheet(isPresented: $serviceChooserIsPresented) {
                        ActionSheet(title: Text("Add Service", comment: "The title of the add service action sheet in settings"), buttons: serviceChoices)
                }
            }
        }
    }
    
    private var serviceChoices: [ActionSheet.Button] {
        var result = viewModel.servicesViewModel.inactiveServices().map { availableService in
            ActionSheet.Button.default(Text(availableService.localizedTitle)) {
                self.viewModel.servicesViewModel.didTapAddService(availableService)
            }
        }
        result.append(.cancel())
        return result
    }
    
    private var deleteDataSection: some View {
        Section {
            if viewModel.pumpManagerSettingsViewModel.isTestingDevice {
                Button(action: { self.deletePumpDataAlertIsPresented.toggle() }) {
                    HStack {
                        Spacer()
                        Text("Delete Testing Pump Data").accentColor(.destructive)
                        Spacer()
                    }
                }
                .alert(isPresented: $deletePumpDataAlertIsPresented) {
                    makeDeleteAlert(for: self.viewModel.pumpManagerSettingsViewModel)
                }
            }
            if viewModel.cgmManagerSettingsViewModel.isTestingDevice {
                Button(action: { self.deleteCGMDataAlertIsPresented.toggle() }) {
                    HStack {
                        Spacer()
                        Text("Delete Testing CGM Data").accentColor(.destructive)
                        Spacer()
                    }
                }
                .alert(isPresented: $deleteCGMDataAlertIsPresented) {
                    makeDeleteAlert(for: self.viewModel.cgmManagerSettingsViewModel)
                }
            }
        }
    }
    
    private func makeDeleteAlert<T>(for model: DeviceViewModel<T>) -> SwiftUI.Alert {
        return SwiftUI.Alert(title: Text("Delete Testing Data"),
                             message: Text("Are you sure you want to delete all your \(model.name()) Data?\n(This action is not reversible)"),
                             primaryButton: .cancel(),
                             secondaryButton: .destructive(Text("Delete"), action: model.deleteTestingDataFunc()))
    }
    
    private var supportSection: some View {
        Section(header: SectionHeader(label: NSLocalizedString("Support", comment: "The title of the support section in settings"))) {
            NavigationLink(destination: SupportScreenView(didTapIssueReport: viewModel.didTapIssueReport,
                                                          criticalEventLogExportViewModel: viewModel.criticalEventLogExportViewModel,
                                                          availableSupports: self.viewModel.availableSupports,
                                                          supportInfoProvider: self.viewModel.supportInfoProvider))
            {
                Text(NSLocalizedString("Support", comment: "The title of the support item in settings"))
            }
        }
    }

    private var plusImage: some View {
        Image(systemName: "plus.circle")
            .resizable()
            .scaledToFit()
            .accentColor(Color(.systemGray))
            .padding(EdgeInsets(top: 10, leading: 10, bottom: 10, trailing: 10))
    }
    
    private func deviceImage(uiImage: UIImage?) -> AnyView {
        if let uiImage = uiImage {
            return AnyView(Image(uiImage: uiImage)
                .renderingMode(.original)
                .resizable()
                .scaledToFit())
        } else {
            return AnyView(Spacer())
        }
    }
    
    private func serviceImage(uiImage: UIImage?) -> AnyView {
        return deviceImage(uiImage: uiImage)
    }
}

fileprivate struct LargeButton: View {
    
    let action: () -> Void
    var includeArrow: Bool = true
    let imageView: AnyView
    let label: String
    let descriptiveText: String

    // TODO: The design doesn't show this, but do we need to consider different values here for different size classes?
    static let spacing: CGFloat = 15
    static let imageWidth: CGFloat = 60
    static let imageHeight: CGFloat = 60
    static let topBottomPadding: CGFloat = 10
    
    public var body: some View {
        Button(action: action) {
            HStack {
                HStack(spacing: Self.spacing) {
                    imageView.frame(width: Self.imageWidth, height: Self.imageHeight)
                    VStack(alignment: .leading) {
                        Text(label)
                            .foregroundColor(.primary)
                        DescriptiveText(label: descriptiveText)
                    }
                }
                if includeArrow {
                    Spacer()
                    // TODO: Ick. I can't use a NavigationLink because we're not Navigating, but this seems worse somehow.
                    Image(systemName: "chevron.right").foregroundColor(.gray).font(.footnote)
                }
            }
            .padding(EdgeInsets(top: Self.topBottomPadding, leading: 0, bottom: Self.topBottomPadding, trailing: 0))
        }
    }
}

fileprivate class FakeService1: Service {
    static var localizedTitle: String = "Service 1"
    static var serviceIdentifier: String = "FakeService1"
    var serviceDelegate: ServiceDelegate?
    var rawState: RawStateValue = [:]
    required init() {}
    required init?(rawState: RawStateValue) {}
    let isOnboarded = true
    var available: ServiceDescriptor { ServiceDescriptor(identifier: serviceIdentifier, localizedTitle: localizedTitle) }
}
fileprivate class FakeService2: Service {
    static var localizedTitle: String = "Service 2"
    static var serviceIdentifier: String = "FakeService2"
    var serviceDelegate: ServiceDelegate?
    var rawState: RawStateValue = [:]
    required init() {}
    required init?(rawState: RawStateValue) {}
    let isOnboarded = true
    var available: ServiceDescriptor { ServiceDescriptor(identifier: serviceIdentifier, localizedTitle: localizedTitle) }
}
fileprivate let servicesViewModel = ServicesViewModel(showServices: true,
                                                      availableServices: { [FakeService1().available, FakeService2().available] },
                                                      activeServices: { [FakeService1()] })


fileprivate class FakeClosedLoopAllowedPublisher {
    @Published var mockIsClosedLoopAllowed: Bool = false
}

public struct SettingsView_Previews: PreviewProvider {
    
    class MockSupportInfoProvider: SupportInfoProvider {
        var localizedAppNameAndVersion = "Loop v1.2"
        
        var pumpStatus: PumpManagerStatus? {
            return nil
        }
        
        var cgmDevice: HKDevice? {
            return nil
        }
        
        func generateIssueReport(completion: (String) -> Void) {
            completion("Mock Issue Report")
        }
    }
    
    public static var previews: some View {
        let fakeClosedLoopAllowedPublisher = FakeClosedLoopAllowedPublisher()
<<<<<<< HEAD
=======
        let displayGlucoseUnitObservable = DisplayGlucoseUnitObservable(displayGlucoseUnit: .milligramsPerDeciliter)
>>>>>>> 0d98b006
        let viewModel = SettingsViewModel(notificationsCriticalAlertPermissionsViewModel: NotificationsCriticalAlertPermissionsViewModel(),
                                          pumpManagerSettingsViewModel: DeviceViewModel<PumpManagerDescriptor>(),
                                          cgmManagerSettingsViewModel: DeviceViewModel<CGMManagerDescriptor>(),
                                          servicesViewModel: servicesViewModel,
                                          criticalEventLogExportViewModel: CriticalEventLogExportViewModel(exporterFactory: MockCriticalEventLogExporterFactory()),
                                          therapySettings: { TherapySettings() },
                                          supportedInsulinModelSettings: SupportedInsulinModelSettings(fiaspModelEnabled: true, walshModelEnabled: true),
                                          pumpSupportedIncrements: nil,
                                          syncPumpSchedule: nil,
                                          sensitivityOverridesEnabled: false,
                                          initialDosingEnabled: true,
                                          isClosedLoopAllowed: fakeClosedLoopAllowedPublisher.$mockIsClosedLoopAllowed,
                                          supportInfoProvider: MockSupportInfoProvider(),
<<<<<<< HEAD
                                          activeServices: [],
                                          dosingStrategy: .automaticBolus,
=======
                                          availableSupports: [],
>>>>>>> 0d98b006
                                          delegate: nil)
        return Group {
            SettingsView(viewModel: viewModel)
                .colorScheme(.light)
                .previewDevice(PreviewDevice(rawValue: "iPhone SE 2"))
                .previewDisplayName("SE light")
                .environmentObject(displayGlucoseUnitObservable)
            
            SettingsView(viewModel: viewModel)
                .colorScheme(.dark)
                .previewDevice(PreviewDevice(rawValue: "iPhone 11 Pro Max"))
                .previewDisplayName("11 Pro dark")
                .environmentObject(displayGlucoseUnitObservable)
        }
    }
}<|MERGE_RESOLUTION|>--- conflicted
+++ resolved
@@ -404,10 +404,7 @@
     
     public static var previews: some View {
         let fakeClosedLoopAllowedPublisher = FakeClosedLoopAllowedPublisher()
-<<<<<<< HEAD
-=======
         let displayGlucoseUnitObservable = DisplayGlucoseUnitObservable(displayGlucoseUnit: .milligramsPerDeciliter)
->>>>>>> 0d98b006
         let viewModel = SettingsViewModel(notificationsCriticalAlertPermissionsViewModel: NotificationsCriticalAlertPermissionsViewModel(),
                                           pumpManagerSettingsViewModel: DeviceViewModel<PumpManagerDescriptor>(),
                                           cgmManagerSettingsViewModel: DeviceViewModel<CGMManagerDescriptor>(),
@@ -421,12 +418,8 @@
                                           initialDosingEnabled: true,
                                           isClosedLoopAllowed: fakeClosedLoopAllowedPublisher.$mockIsClosedLoopAllowed,
                                           supportInfoProvider: MockSupportInfoProvider(),
-<<<<<<< HEAD
-                                          activeServices: [],
                                           dosingStrategy: .automaticBolus,
-=======
                                           availableSupports: [],
->>>>>>> 0d98b006
                                           delegate: nil)
         return Group {
             SettingsView(viewModel: viewModel)
