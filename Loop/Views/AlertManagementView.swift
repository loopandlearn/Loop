//
//  AlertManagementView.swift
//  Loop
//
//  Created by Nathaniel Hamming on 2022-09-09.
//  Copyright © 2022 LoopKit Authors. All rights reserved.
//

import SwiftUI
import LoopKit
import LoopKitUI

struct AlertManagementView: View {
    @Environment(\.appName) private var appName
    @Environment(\.guidanceColors) private var guidanceColors

    @ObservedObject private var checker: AlertPermissionsChecker
    @ObservedObject private var alertMuter: AlertMuter

    @State private var showMuteAlertOptions: Bool = false
    @State private var showHowMuteAlertWork: Bool = false

    private var formatter: DateComponentsFormatter = {
        let formatter = DateComponentsFormatter()
        formatter.unitsStyle = .full
        formatter.allowedUnits = [.hour, .minute]
        return formatter
    }()

    private var formattedSelectedDuration: Binding<String> {
        Binding(
            get: { formatter.string(from: alertMuter.configuration.duration)! },
            set: { newValue in
                guard let selectedDurationIndex = formatterDurations.firstIndex(of: newValue)
                else { return }
                DispatchQueue.main.async {
                    // avoid publishing during view update
                    alertMuter.configuration.startTime = Date()
                    alertMuter.configuration.duration = AlertMuter.allowedDurations[selectedDurationIndex]
                }
            }
        )
    }

    private var formatterDurations: [String] {
        AlertMuter.allowedDurations.compactMap { formatter.string(from: $0) }
    }

    public init(checker: AlertPermissionsChecker, alertMuter: AlertMuter = AlertMuter()) {
        self.checker = checker
        self.alertMuter = alertMuter
    }

    var body: some View {
        List {
            alertPermissionsSection
<<<<<<< HEAD
            if FeatureFlags.criticalAlertsEnabled {
                muteAlertsSection

                if alertMuter.configuration.shouldMute {
                    mutePeriodSection
                }
            }
=======
            muteAlertsSection
>>>>>>> e2e063b8
        }
        .navigationTitle(NSLocalizedString("Alert Management", comment: "Title of alert management screen"))
    }

    private var alertPermissionsSection: some View {
        Section(footer: DescriptiveText(label: String(format: NSLocalizedString("Notifications give you important %1$@ app information without requiring you to open the app.", comment: "Alert Permissions descriptive text (1: app name)"), appName))) {
            NavigationLink(destination:
                            NotificationsCriticalAlertPermissionsView(mode: .flow, checker: checker))
            {
                HStack {
                    Text(NSLocalizedString("Alert Permissions", comment: "Alert Permissions button text"))
                    if checker.showWarning ||
                        checker.notificationCenterSettings.scheduledDeliveryEnabled {
                        Spacer()
                        Image(systemName: "exclamationmark.triangle.fill")
                            .foregroundColor(.critical)
                    }
                }
            }
        }
    }

    @ViewBuilder
    private var muteAlertsSection: some View {
        Section(footer: DescriptiveText(label: String(format: NSLocalizedString("When muted, %1$@ alerts will temporarily display without sounds and will vibrate only. Once the mute period ends, your alerts will resume as normal.", comment: "Description of temporary mute alerts (1: app name)"), appName))) {
            if !alertMuter.configuration.shouldMute {
                howMuteAlertsWork
                Button(action: { showMuteAlertOptions = true }) {
                    HStack {
                        muteAlertIcon
                        Text(NSLocalizedString("Mute All Alerts", comment: "Label for button to mute all alerts"))
                    }
                }
                .actionSheet(isPresented: $showMuteAlertOptions) {
                   muteAlertOptionsActionSheet
                }
            } else {
                Button(action: alertMuter.unmuteAlerts) {
                    HStack {
                        unmuteAlertIcon
                        Text(NSLocalizedString("Tap to Unmute Alerts", comment: "Label for button to unmute all alerts"))
                    }
                }
                HStack {
                    Text(NSLocalizedString("All alerts muted until", comment: "Label for when mute alert will end"))
                    Spacer()
                    Text(alertMuter.formattedEndTime)
                        .foregroundColor(.secondary)
                }
            }
        }
    }

    private var muteAlertIcon: some View {
        Image(systemName: "speaker.slash.fill")
            .foregroundColor(.white)
            .padding(5)
            .background(guidanceColors.warning)
            .clipShape(RoundedRectangle(cornerRadius: 5, style: .continuous))
    }

    private var unmuteAlertIcon: some View {
        Image(systemName: "speaker.wave.2.fill")
            .foregroundColor(.white)
            .padding(.vertical, 5)
            .padding(.horizontal, 2)
            .background(guidanceColors.warning)
            .clipShape(RoundedRectangle(cornerRadius: 5, style: .continuous))
    }

    private var howMuteAlertsWork: some View {
        Button(action: { showHowMuteAlertWork = true }) {
            HStack {
                Text(NSLocalizedString("Take a closer look at how mute alerts works", comment: "Label for link to learn how mute alerts work"))
                    .font(.footnote)
                    .foregroundColor(.secondary)
                Spacer()
                Image(systemName: "info.circle")
                    .font(.body)
            }
        }
        .sheet(isPresented: $showHowMuteAlertWork) {
            HowMuteAlertWorkView()
        }
    }

    private var muteAlertOptionsActionSheet: ActionSheet {
        var muteAlertDurationOptions: [SwiftUI.Alert.Button] = formatterDurations.map { muteAlertDuration in
            .default(Text(muteAlertDuration),
                     action: { formattedSelectedDuration.wrappedValue =  muteAlertDuration })
        }
        muteAlertDurationOptions.append(.cancel())

        return ActionSheet(
            title: Text(NSLocalizedString("Mute All Alerts Temporarily", comment: "Title for mute alert duration selection action sheet")),
            message: Text(NSLocalizedString("No alerts or alarms will sound while muted. Select how long you would you like to mute for.", comment: "Message for mute alert duration selection action sheet")),
            buttons: muteAlertDurationOptions)
    }
}

struct AlertManagementView_Previews: PreviewProvider {
    static var previews: some View {
        AlertManagementView(checker: AlertPermissionsChecker(), alertMuter: AlertMuter())
    }
}<|MERGE_RESOLUTION|>--- conflicted
+++ resolved
@@ -54,17 +54,10 @@
     var body: some View {
         List {
             alertPermissionsSection
-<<<<<<< HEAD
             if FeatureFlags.criticalAlertsEnabled {
                 muteAlertsSection
-
-                if alertMuter.configuration.shouldMute {
-                    mutePeriodSection
-                }
             }
-=======
             muteAlertsSection
->>>>>>> e2e063b8
         }
         .navigationTitle(NSLocalizedString("Alert Management", comment: "Title of alert management screen"))
     }
