//
//  AppDelegate.swift
//  Naterade
//
//  Created by Nathan Racklyeft on 8/15/15.
//  Copyright © 2015 Nathan Racklyeft. All rights reserved.
//

import UIKit
import LoopKit

final class AppDelegate: UIResponder, UIApplicationDelegate, WindowProvider {
    var window: UIWindow?

    private let loopAppManager = LoopAppManager()
    private let log = DiagnosticLog(category: "AppDelegate")

    // MARK: - UIApplicationDelegate - Initialization

    func application(_ application: UIApplication, didFinishLaunchingWithOptions launchOptions: [UIApplication.LaunchOptionsKey: Any]?) -> Bool {
        log.default("%{public}@ with launchOptions: %{public}@", #function, String(describing: launchOptions))

        setenv("CFNETWORK_DIAGNOSTICS", "3", 1)

<<<<<<< HEAD
        log.default("lastPathComponent = %{public}@", String(describing: Bundle.main.appStoreReceiptURL?.lastPathComponent))

        loopAppManager.initialize(windowProvider: self, launchOptions: launchOptions)
        loopAppManager.launch()
        return loopAppManager.isLaunchComplete
=======
        // Avoid doing full initialization when running tests
        if ProcessInfo.processInfo.environment["XCTestConfigurationFilePath"] == nil {
            loopAppManager.initialize(windowProvider: self, launchOptions: launchOptions)
            loopAppManager.launch()
            return loopAppManager.isLaunchComplete
        } else {
            return true
        }
>>>>>>> 63c11b47
    }

    // MARK: - UIApplicationDelegate - Life Cycle

    func applicationDidBecomeActive(_ application: UIApplication) {
        log.default(#function)

        loopAppManager.didBecomeActive()
    }

    func applicationWillResignActive(_ application: UIApplication) {
        log.default(#function)
    }

    func applicationDidEnterBackground(_ application: UIApplication) {
        log.default(#function)
    }

    func applicationWillEnterForeground(_ application: UIApplication) {
        log.default(#function)
        
        loopAppManager.askUserToConfirmLoopReset()
    }

    func applicationWillTerminate(_ application: UIApplication) {
        log.default(#function)
    }

    // MARK: - UIApplicationDelegate - Environment

    func applicationProtectedDataDidBecomeAvailable(_ application: UIApplication) {
        DispatchQueue.main.async {
            if self.loopAppManager.isLaunchPending {
                self.loopAppManager.launch()
            }
        }
    }

    // MARK: - UIApplicationDelegate - Remote Notification

    func application(_ application: UIApplication, didRegisterForRemoteNotificationsWithDeviceToken deviceToken: Data) {
        log.default(#function)

        loopAppManager.remoteNotificationRegistrationDidFinish(.success(deviceToken))
    }

    func application(_ application: UIApplication, didFailToRegisterForRemoteNotificationsWithError error: Error) {
        log.error("%{public}@ with error: %{public}@", #function, String(describing: error))
        loopAppManager.remoteNotificationRegistrationDidFinish(.failure(error))
    }

    func application(_ application: UIApplication, didReceiveRemoteNotification userInfo: [AnyHashable : Any], fetchCompletionHandler completionHandler: @escaping (UIBackgroundFetchResult) -> Void) {
        log.default(#function)

        completionHandler(loopAppManager.handleRemoteNotification(userInfo as? [String: AnyObject]) ? .noData : .failed)
    }
    
    // MARK: - UIApplicationDelegate - Deeplinking
    
    func application(_ app: UIApplication, open url: URL, options: [UIApplication.OpenURLOptionsKey : Any] = [:]) -> Bool {
        loopAppManager.handle(url)
    }

    // MARK: - UIApplicationDelegate - Continuity

    func application(_ application: UIApplication, continue userActivity: NSUserActivity, restorationHandler: @escaping ([UIUserActivityRestoring]?) -> Void) -> Bool {
        log.default(#function)

        return loopAppManager.userActivity(userActivity, restorationHandler: restorationHandler)
    }

    // MARK: - UIApplicationDelegate - Interface

    func application(_ application: UIApplication, supportedInterfaceOrientationsFor window: UIWindow?) -> UIInterfaceOrientationMask {
        return loopAppManager.supportedInterfaceOrientations
    }
}<|MERGE_RESOLUTION|>--- conflicted
+++ resolved
@@ -22,13 +22,8 @@
 
         setenv("CFNETWORK_DIAGNOSTICS", "3", 1)
 
-<<<<<<< HEAD
         log.default("lastPathComponent = %{public}@", String(describing: Bundle.main.appStoreReceiptURL?.lastPathComponent))
 
-        loopAppManager.initialize(windowProvider: self, launchOptions: launchOptions)
-        loopAppManager.launch()
-        return loopAppManager.isLaunchComplete
-=======
         // Avoid doing full initialization when running tests
         if ProcessInfo.processInfo.environment["XCTestConfigurationFilePath"] == nil {
             loopAppManager.initialize(windowProvider: self, launchOptions: launchOptions)
@@ -37,7 +32,6 @@
         } else {
             return true
         }
->>>>>>> 63c11b47
     }
 
     // MARK: - UIApplicationDelegate - Life Cycle
