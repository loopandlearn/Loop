--- conflicted
+++ resolved
@@ -19,19 +19,14 @@
 
     private lazy var pluginManager = PluginManager()
 
-<<<<<<< HEAD
-    private var deviceManager: DeviceDataManager?
-=======
     private var deviceDataManager: DeviceDataManager!
     private var deviceAlertManager: DeviceAlertManager!
     
     var window: UIWindow?
->>>>>>> 9c856116
 
     private var rootViewController: RootNavigationController! {
         return window?.rootViewController as? RootNavigationController
     }
-<<<<<<< HEAD
     
     private var isAfterFirstUnlock: Bool {
         let fileManager = FileManager.default
@@ -55,17 +50,13 @@
     private func finishLaunch() {
         log.default("Finishing launching")
         
-        deviceManager = DeviceDataManager()
-        
-=======
-
-    func application(_ application: UIApplication, didFinishLaunchingWithOptions launchOptions: [UIApplication.LaunchOptionsKey: Any]?) -> Bool {
         deviceAlertManager = DeviceAlertManager(rootViewController: rootViewController)
         deviceDataManager = DeviceDataManager(pluginManager: pluginManager, deviceAlertManager: deviceAlertManager)
 
+        deviceDataManager.analyticsServicesManager.application(application, didFinishLaunchingWithOptions: launchOptions)
+
         SharedLogging.instance = deviceDataManager.loggingServicesManager
-
->>>>>>> 9c856116
+        
         NotificationManager.authorize(delegate: self)
  
         let mainStatusViewController = UIStoryboard(name: "Main", bundle: Bundle(for: AppDelegate.self)).instantiateViewController(withIdentifier: "MainStatusViewController") as! StatusTableViewController
@@ -73,10 +64,19 @@
         mainStatusViewController.deviceManager = deviceManager
         
         rootViewController.pushViewController(mainStatusViewController, animated: false)
-        
-    }
-
-<<<<<<< HEAD
+
+        let notificationOption = launchOptions?[.remoteNotification]
+        
+        if let notification = notificationOption as? [String: AnyObject] {
+            deviceManager?.handleRemoteNotification(notification)
+        
+        let notificationOption = launchOptions?[.remoteNotification]
+        
+        if let notification = notificationOption as? [String: AnyObject] {
+            deviceDataManager.handleRemoteNotification(notification)
+        }
+    }
+
     func application(_ application: UIApplication, didFinishLaunchingWithOptions launchOptions: [UIApplication.LaunchOptionsKey: Any]?) -> Bool {
         
         log.default("didFinishLaunchingWithOptions \(String(describing: launchOptions))")
@@ -90,22 +90,6 @@
 
         finishLaunch()
 
-        let notificationOption = launchOptions?[.remoteNotification]
-        
-        if let notification = notificationOption as? [String: AnyObject] {
-            deviceManager?.handleRemoteNotification(notification)
-=======
-        deviceDataManager.analyticsServicesManager.application(application, didFinishLaunchingWithOptions: launchOptions)
-
-        rootViewController.rootViewController.deviceManager = deviceDataManager
-        
-        let notificationOption = launchOptions?[.remoteNotification]
-        
-        if let notification = notificationOption as? [String: AnyObject] {
-            deviceDataManager.handleRemoteNotification(notification)
->>>>>>> 9c856116
-        }
-                
         return true
     }
 
@@ -122,11 +106,7 @@
     }
 
     func applicationDidBecomeActive(_ application: UIApplication) {
-<<<<<<< HEAD
-        deviceManager?.updatePumpManagerBLEHeartbeatPreference()
-=======
         deviceDataManager.updatePumpManagerBLEHeartbeatPreference()
->>>>>>> 9c856116
     }
 
     func applicationWillTerminate(_ application: UIApplication) {
@@ -161,13 +141,8 @@
     func application(_ application: UIApplication, didRegisterForRemoteNotificationsWithDeviceToken deviceToken: Data) {
         let tokenParts = deviceToken.map { data in String(format: "%02.2hhx", data) }
         let token = tokenParts.joined()
-<<<<<<< HEAD
-        log.default("RemoteNotifications device token: \(token)")
-        deviceManager?.loopManager.settings.deviceToken = deviceToken
-=======
         log.default("RemoteNotifications device token: %{public}@", token)
         deviceDataManager.loopManager.settings.deviceToken = deviceToken
->>>>>>> 9c856116
     }
 
     func application(_ application: UIApplication, didFailToRegisterForRemoteNotificationsWithError error: Error) {
@@ -182,8 +157,7 @@
             return
         }
       
-<<<<<<< HEAD
-        deviceManager?.handleRemoteNotification(notification)
+        deviceDataManager.handleRemoteNotification(notification)
         completionHandler(.noData)
     }
     
@@ -194,12 +168,6 @@
             finishLaunch()
         }
     }
-
-=======
-        deviceDataManager.handleRemoteNotification(notification)
-        completionHandler(.noData)
-    }
->>>>>>> 9c856116
 }
 
 
@@ -213,11 +181,7 @@
             {
                 deviceDataManager.analyticsServicesManager.didRetryBolus()
 
-<<<<<<< HEAD
-                deviceManager?.enactBolus(units: units, at: startDate) { (_) in
-=======
                 deviceDataManager.enactBolus(units: units, at: startDate) { (_) in
->>>>>>> 9c856116
                     completionHandler()
                 }
                 return
