--- conflicted
+++ resolved
@@ -11,17 +11,7 @@
 import MockKit
 import MockKitUI
 
-<<<<<<< HEAD
-let staticPumpManagers: [PumpManager.Type] = [
-=======
-public struct AvailableDevice {
-    let identifier: String
-    let localizedTitle: String
-}
-
-
 let staticPumpManagers: [PumpManagerUI.Type] = [
->>>>>>> ce7548d1
     MockPumpManager.self,
 ]
 
