--- conflicted
+++ resolved
@@ -89,15 +89,10 @@
       allowLocationSimulation = "YES"
       launchAutomaticallySubstyle = "8"
       notificationPayloadFile = "WatchApp Extension/PushNotificationPayload.apns">
-<<<<<<< HEAD
-      <BuildableProductRunnable
-         runnableDebuggingMode = "0">
-=======
       <RemoteRunnable
          runnableDebuggingMode = "2"
          BundleIdentifier = "com.apple.Carousel"
          RemotePath = "/$(MAIN_APP_DISPLAY_NAME)">
->>>>>>> 4c3bf0c6
          <BuildableReference
             BuildableIdentifier = "primary"
             BlueprintIdentifier = "43A943711B926B7B0051FA24"
@@ -105,7 +100,7 @@
             BlueprintName = "WatchApp"
             ReferencedContainer = "container:Loop.xcodeproj">
          </BuildableReference>
-      </BuildableProductRunnable>
+      </RemoteRunnable>
    </LaunchAction>
    <ProfileAction
       buildConfiguration = "Release"
@@ -115,15 +110,10 @@
       debugDocumentVersioning = "YES"
       launchAutomaticallySubstyle = "8"
       notificationPayloadFile = "WatchApp Extension/PushNotificationPayload.apns">
-<<<<<<< HEAD
-      <BuildableProductRunnable
-         runnableDebuggingMode = "0">
-=======
       <RemoteRunnable
          runnableDebuggingMode = "2"
          BundleIdentifier = "com.apple.Carousel"
          RemotePath = "/$(MAIN_APP_DISPLAY_NAME)">
->>>>>>> 4c3bf0c6
          <BuildableReference
             BuildableIdentifier = "primary"
             BlueprintIdentifier = "43A943711B926B7B0051FA24"
@@ -131,7 +121,16 @@
             BlueprintName = "WatchApp"
             ReferencedContainer = "container:Loop.xcodeproj">
          </BuildableReference>
-      </BuildableProductRunnable>
+      </RemoteRunnable>
+      <MacroExpansion>
+         <BuildableReference
+            BuildableIdentifier = "primary"
+            BlueprintIdentifier = "43A943711B926B7B0051FA24"
+            BuildableName = "WatchApp.app"
+            BlueprintName = "WatchApp"
+            ReferencedContainer = "container:Loop.xcodeproj">
+         </BuildableReference>
+      </MacroExpansion>
    </ProfileAction>
    <AnalyzeAction
       buildConfiguration = "Debug">
